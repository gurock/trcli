--- conflicted
+++ resolved
@@ -6,11 +6,7 @@
     version=__version__,
     packages=["trcli", "trcli.commands"],
     include_package_data=True,
-<<<<<<< HEAD
-    install_requires=["click", "junitparser", "pyserde", "requests"],
-=======
-    install_requires=["click", "pyyaml", "junitparser", "pyserde"],
->>>>>>> 22a130a0
+    install_requires=["click", "pyyaml", "junitparser", "pyserde", "requests"],
     entry_points="""
         [console_scripts]
         trcli=trcli.cli:cli
