from setuptools import setup
from trcli import __version__

setup(
    name="trcli",
    version=__version__,
    packages=[
        "trcli",
        "trcli.commands",
        "trcli.readers",
        "trcli.data_providers",
        "trcli.data_classes",
        "trcli.api",
    ],
    include_package_data=True,
<<<<<<< HEAD
    install_requires=["click", "pyyaml", "junitparser", "pyserde", "requests", "humanfriendly"],
=======
    install_requires=["click", "pyyaml", "junitparser", "pyserde", "requests", "tqdm"],
>>>>>>> 1c8c2491
    entry_points="""
        [console_scripts]
        trcli=trcli.cli:cli
    """,
)<|MERGE_RESOLUTION|>--- conflicted
+++ resolved
@@ -13,11 +13,7 @@
         "trcli.api",
     ],
     include_package_data=True,
-<<<<<<< HEAD
-    install_requires=["click", "pyyaml", "junitparser", "pyserde", "requests", "humanfriendly"],
-=======
-    install_requires=["click", "pyyaml", "junitparser", "pyserde", "requests", "tqdm"],
->>>>>>> 1c8c2491
+    install_requires=["click", "pyyaml", "junitparser", "pyserde", "requests", "tqdm", "humanfriendly"],
     entry_points="""
         [console_scripts]
         trcli=trcli.cli:cli
