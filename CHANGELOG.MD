--- conflicted
+++ resolved
@@ -6,7 +6,6 @@
 - **MINOR**: New features that are backward-compatible.
 - **PATCH**: Bug fixes or minor changes that do not affect backward compatibility.
 
-<<<<<<< HEAD
 ## [1.13.0]
 
 _released 12-01-2025
@@ -16,7 +15,7 @@
 
 ### Added
  - **BDD Support for parse_junit**: Added `--special-parser bdd` option to group multiple JUnit scenarios into a single TestRail BDD test case; supports case ID extraction, BDD case validation and result aggregation
-=======
+
 ## [1.12.5]
 
 _released 12-09-2025
@@ -26,7 +25,6 @@
  - Fixed an issue where adding labels to project fails using label add command
  - Fixed an issue where failed attachment upload errors (e.g. due to file size being too large) is not displayed in standard output.
  - Fixed an issue where test cases are deleted in existing test runs with configs in a test plan
->>>>>>> 0f3670f0
 
 ## [1.12.4]
 
