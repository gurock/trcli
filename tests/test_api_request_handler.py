import json
from unittest.mock import patch, mock_open, call

import requests
import pytest
from pathlib import Path
from serde.json import from_json
from tests.helpers.api_client_helpers import TEST_RAIL_URL, create_url
from trcli.cli import Environment
from trcli.api.api_request_handler import ApiRequestHandler, ProjectData
from trcli.api.api_client import APIClient
from trcli.data_classes.dataclass_testrail import TestRailSuite
from trcli.constants import ProjectErrors, FAULT_MAPPING
from trcli.data_classes.data_parsers import MatchersParser


@pytest.fixture(scope="function")
def handler_maker():
    def _make_handler(verify=False, custom_json=None):
        api_client = APIClient(host_name=TEST_RAIL_URL)
        environment = Environment()
        environment.project = "Test Project"
        environment.batch_size = 10
        environment.case_matcher = MatchersParser.AUTO
        if custom_json is None:
            json_path = Path(__file__).parent / "test_data/json/api_request_handler.json"
        else:
            json_path = custom_json
        file_json = open(json_path)
        json_string = json.dumps(json.load(file_json))
        test_input = from_json(TestRailSuite, json_string)
        api_request = ApiRequestHandler(environment, api_client, test_input, verify)
        return api_request

    return _make_handler


@pytest.fixture(scope="function")
def api_request_handler(handler_maker):
    yield handler_maker()


@pytest.fixture(scope="function")
def api_request_handler_verify(handler_maker):
    yield handler_maker(verify=True)


@pytest.fixture(scope="function")
def api_request_handler_update_case_json(handler_maker):
    json_path = Path(__file__).parent / "test_data/json/update_case_result_single_with_id.json"
    yield handler_maker(custom_json=json_path, verify=False)


class TestApiRequestHandler:
    @pytest.mark.api_handler
    def test_return_project(self, api_request_handler: ApiRequestHandler, requests_mock):
        mocked_response = {
            "offset": 0,
            "limit": 250,
            "size": 2,
            "_links": {
                "next": None,
                "prev": None,
            },
            "projects": [
                {"id": 1, "name": "DataHub", "suite_mode": 1},
                {"id": 2, "name": "Test Project", "suite_mode": 1},
                {"id": 3, "name": "DataHub", "suite_mode": 1},
            ],
        }
        requests_mock.get(create_url("get_projects"), json=mocked_response)
        assert api_request_handler.get_project_data("Test Project") == ProjectData(
            project_id=2, suite_mode=1, error_message=""
        ), "Get project should return proper project data object"
        assert api_request_handler.get_project_data("DataHub") == ProjectData(
            project_id=ProjectErrors.multiple_project_same_name,
            suite_mode=-1,
            error_message="Given project name matches more than one result."
            "Please specify which should be used using the --project-id argument",
        ), "Get project should return proper project data object"
        assert api_request_handler.get_project_data("DataHub", 2) == ProjectData(
            project_id=ProjectErrors.multiple_project_same_name,
            suite_mode=-1,
            error_message="Given project name matches more than one result."
            "Please specify which should be used using the --project-id argument",
        ), (
            "Get project should return proper project data object when passing"
            "project_id and project_id doesn't match the response"
        )
        assert api_request_handler.get_project_data("DataHub", 3) == ProjectData(
            project_id=3, suite_mode=1, error_message=""
        ), (
            "Get project should return proper project data object when passing"
            "project_id and project_id matches response"
        )

        assert api_request_handler.get_project_data("Some project") == ProjectData(
            project_id=ProjectErrors.not_existing_project,
            suite_mode=-1,
            error_message="Please specify a valid project name using the --project argument",
        ), "Get project should return proper project data object"

    @pytest.mark.api_handler
    def test_return_project_legacy_response(self, api_request_handler: ApiRequestHandler, requests_mock):
        mocked_response = [
            {"id": 1, "name": "DataHub", "suite_mode": 1},
            {"id": 2, "name": "Test Project", "suite_mode": 1},
            {"id": 3, "name": "DataHub", "suite_mode": 1},
        ]

        requests_mock.get(create_url("get_projects"), json=mocked_response)
        assert api_request_handler.get_project_data("Test Project") == ProjectData(
            project_id=2, suite_mode=1, error_message=""
        ), "Get project should return proper project data object"

    @pytest.mark.api_handler
    def test_return_project_legacy_response_with_buggy_authentication_prefix(
        self, api_request_handler: ApiRequestHandler, requests_mock
    ):
        mocked_response = [
            {"id": 1, "name": "DataHub", "suite_mode": 1},
            {"id": 2, "name": "Test Project", "suite_mode": 1},
            {"id": 3, "name": "DataHub", "suite_mode": 1},
        ]

        requests_mock.get(
            create_url("get_projects"), text=f"USER AUTHENTICATION SUCCESSFUL!\n" + json.dumps(mocked_response)
        )
        assert api_request_handler.get_project_data("Test Project") == ProjectData(
            project_id=2, suite_mode=1, error_message=""
        ), "Get project should return proper project data object"

    @pytest.mark.api_handler
    def test_check_suite_exists(self, api_request_handler: ApiRequestHandler, requests_mock):
        project_id = 3
        mocked_response = [
            {"id": 4, "name": "Suite1", "description": "Test1", "project_id": 3},
            {"id": 5, "name": "Suite2", "description": "Test2", "project_id": 3},
        ]
        requests_mock.get(create_url(f"get_suites/{project_id}"), json=mocked_response)
        assert api_request_handler.check_suite_id(project_id) == (
            True,
            "",
        ), "Suite id in test data should exist in mocked response."
        api_request_handler.suites_data_from_provider.suite_id = 6
        assert api_request_handler.check_suite_id(project_id) == (
            False,
            FAULT_MAPPING["missing_suite"].format(suite_id=6),
        ), "Given suite id should NOT exist in mocked response."

    @pytest.mark.api_handler
    def test_check_suite_exists_with_pagination(self, api_request_handler: ApiRequestHandler, requests_mock):
        project_id = 3
        mocked_response = {
            "offset": 0,
            "limit": 250,
            "size": 2,
            "_links": {"next": None, "prev": None},
            "suites": [
                {"id": 4, "name": "Suite1", "description": "Test1", "project_id": 3},
                {"id": 5, "name": "Suite2", "description": "Test2", "project_id": 3},
            ],
        }
        requests_mock.get(create_url(f"get_suites/{project_id}"), json=mocked_response)

        api_request_handler.suites_data_from_provider.suite_id = 4
        assert api_request_handler.check_suite_id(project_id) == (
            True,
            "",
        ), "Suite id in test data should exist in mocked response."

        api_request_handler.suites_data_from_provider.suite_id = 6
        assert api_request_handler.check_suite_id(project_id) == (
            False,
            FAULT_MAPPING["missing_suite"].format(suite_id=6),
        ), "Given suite id should NOT exist in mocked response."

    @pytest.mark.api_handler
    def test_add_suite(self, api_request_handler: ApiRequestHandler, requests_mock):
        project_id = 3
        mocked_response = {
            "description": "..",
            "id": 1,
            "name": "Setup & Installation",
            "project_id": 1,
            "url": "http:///testrail/index.php?/suites/view/1",
        }
        api_request_handler.suites_data_from_provider.suite_id = None
        api_request_handler.suites_data_from_provider.name = None
        requests_mock.post(create_url(f"add_suite/{project_id}"), json=mocked_response)
        resources_added, error = api_request_handler.add_suites(project_id)

        assert (
            resources_added[0]["name"] == mocked_response["name"]
        ), "Added suite name doesn't match mocked response name."
        assert (
            resources_added[0]["suite_id"] == mocked_response["id"]
        ), "Added suite id doesn't match mocked response id."
        assert error == "", "Error occurred in add_suite"

        assert (
            api_request_handler.suites_data_from_provider.suite_id == mocked_response["id"]
        ), "Added suite id in DataProvider doesn't match mocked response id."

    @pytest.mark.api_handler
    def test_check_missing_sections_true(self, api_request_handler: ApiRequestHandler, requests_mock, mocker):
        project_id = 3
        update_data_mock = mocker.patch("trcli.api.api_request_handler.ApiDataProvider.update_data")
        mocked_response = {
            "_links": {"next": None, "prev": None},
            "sections": [
                {
                    "id": 0,
                    "suite_id": 4,
                    "name": "Skipped test",
                }
            ],
        }

        requests_mock.get(create_url(f"get_sections/{project_id}&suite_id=4"), json=mocked_response)

        missing, _ = api_request_handler.check_missing_section_ids(project_id)
        update_data_mock.assert_called_with(section_data=[{"section_id": 0, "suite_id": 4, "name": "Skipped test"}])
        assert missing, "There should be missing section"

    @pytest.mark.api_handler
    def test_check_missing_sections_false(self, api_request_handler: ApiRequestHandler, requests_mock, mocker):
        project_id = 3
        update_data_mock = mocker.patch("trcli.api.api_request_handler.ApiDataProvider.update_data")
        mocked_response = {
            "_links": {"next": None, "prev": None},
            "sections": [
                {
                    "id": 1,
                    "suite_id": 4,
                    "name": "Skipped test",
                },
                {
                    "id": 2,
                    "suite_id": 4,
                    "name": "Passed test",
                },
            ],
        }

        requests_mock.get(create_url(f"get_sections/{project_id}&suite_id=4"), json=mocked_response)

        missing, _ = api_request_handler.check_missing_section_ids(project_id)
        update_data_mock.assert_called_with(
            section_data=[
                {"name": "Skipped test", "section_id": 1, "suite_id": 4},
                {"name": "Passed test", "section_id": 2, "suite_id": 4},
            ]
        )
        assert not missing, "There should be no missing section"

    @pytest.mark.api_handler
    def test_add_sections(self, api_request_handler: ApiRequestHandler, requests_mock):
        project_id = 3
        mocked_response = {
            "id": 1235,
            "suite_id": 4,
            "name": "Passed test",
        }

        requests_mock.post(create_url(f"add_section/{project_id}"), json=mocked_response)
        resources_added, error = api_request_handler.add_sections(project_id)

        assert (
            resources_added[0]["name"] == mocked_response["name"]
        ), "Added section name doesn't match mocked response name."
        assert (
            resources_added[0]["section_id"] == mocked_response["id"]
        ), "Added section id doesn't match mocked response id."
        assert error == "", "Error occurred in add_section"

        assert (
            api_request_handler.suites_data_from_provider.testsections[1].section_id == mocked_response["id"]
        ), "Added section id in DataProvider doesn't match mocked response id."

    @pytest.mark.api_handler
    def test_add_section_and_cases(self, api_request_handler: ApiRequestHandler, requests_mock):
        project_id = 3
        mocked_response_for_section = {
            "id": 12345,
            "suite_id": 4,
            "name": "Passed test",
            "custom_automation_id": "className.testCase",
        }

        mocked_response_for_case_1 = {
            "id": 4,
            "suite_id": 4,
            "section_id": 1234,
            "title": "testCase2",
            "custom_automation_id": "className.testCase",
        }

        mocked_response_for_case_2 = {
            "id": 3,
            "suite_id": 4,
            "section_id": 12345,
            "title": "testCase3",
            "custom_automation_id": "className.testCase",
        }

        requests_mock.post(create_url(f"add_section/{project_id}"), json=mocked_response_for_section)
        requests_mock.post(
            create_url(f"add_case/{mocked_response_for_case_1['section_id']}"),
            json=mocked_response_for_case_1,
        )
        requests_mock.post(
            create_url(f"add_case/{mocked_response_for_case_2['section_id']}"),
            json=mocked_response_for_case_2,
        )

        api_request_handler.add_sections(project_id)
        resources_added, error = api_request_handler.add_cases()

        assert sorted([case["title"] for case in resources_added]) == sorted(
            [
                mocked_response_for_case_1["title"],
                mocked_response_for_case_2["title"],
            ]
        ), "Added case title doesn't match mocked response title"
        assert sorted([case["case_id"] for case in resources_added]) == sorted(
            [
                mocked_response_for_case_1["id"],
                mocked_response_for_case_2["id"],
            ]
        ), "Added case id doesn't match mocked response id"
        assert error == "", "Error occurred in add_case"

    @pytest.mark.api_handler
    def test_add_run(self, api_request_handler: ApiRequestHandler, requests_mock):
        project_id = 3
        run_name = "Test run name"

        mocked_response = {
            "description": None,
            "id": 81,
            "include_all": True,
            "is_completed": False,
        }

        requests_mock.post(create_url(f"add_run/{project_id}"), json=mocked_response)
        resources_added, error = api_request_handler.add_run(project_id, run_name)
        assert mocked_response["id"] == resources_added, "Added run id doesn't match mocked response id"
        assert error == "", "Error occurred in add_case"

    @pytest.mark.api_handler
    def test_add_results(self, api_request_handler: ApiRequestHandler, requests_mock):
        run_id = 2
        result_id = 9
        mocked_response = [
            {
                "assignedto_id": 1,
                "comment": "This test failed: ..",
                "created_by": 1,
                "created_on": 1393851801,
                "defects": "TR-1",
                "elapsed": "5m",
                "id": result_id,
                "status_id": 5,
                "test_id": 4,
                "version": "1.0RC1",
            }
        ]
        requests_mock.post(create_url(f"add_results_for_cases/{run_id}"), json=mocked_response)

        tests_mocked_response = {
            "offset": 0,
            "limit": 250,
            "size": 4,
            "_links": {"next": None, "prev": None},
            "tests": [
                {
                    "id": 4,
                    "case_id": 1,
                    "status_id": 5,
                    "assignedto_id": None,
                    "run_id": run_id,
                    "title": "Fail To Login With Invalid Password",
                }
            ],
        }
        requests_mock.get(create_url(f"get_tests/{run_id}"), json=tests_mocked_response)

        attachments_mock_response = {"attachment_id": 123}

        requests_mock.post(create_url(f"add_attachment_to_result/{result_id}"), json=attachments_mock_response)

        with patch("builtins.open", mock_open()) as mock_file:
            resources_added, error, results_added = api_request_handler.add_results(run_id)
            assert [mocked_response] == resources_added, "Invalid response from add_results"
            assert error == "", "Error occurred in add_results"
            assert results_added == len(
                mocked_response
            ), f"Expected {len(mocked_response)} results to be added but got {results_added} instead."
            mock_file.assert_any_call("./path1", "rb")
            mock_file.assert_any_call("./path2", "rb")

    @pytest.mark.api_handler
    def test_close_run(self, api_request_handler: ApiRequestHandler, requests_mock):
        run_id = 2
        mocked_response = {
            "assignedto_id": 6,
            "blocked_count": 0,
            "completed_on": "20211212",
        }

        requests_mock.post(create_url(f"close_run/{run_id}"), json=mocked_response)
        resources_added, error = api_request_handler.close_run(run_id)
        assert mocked_response == resources_added, "Invalid response from close_run"
        assert error == "", "Error occurred in close_run"

    @pytest.mark.api_handler
    def test_check_missing_test_cases_ids_true(self, api_request_handler: ApiRequestHandler, requests_mock, mocker):
        project_id = 3
        suite_id = api_request_handler.suites_data_from_provider.suite_id
        update_data_mock = mocker.patch("trcli.api.api_request_handler.ApiDataProvider.update_data")
        mocked_response_page_1 = {
            "_links": {
                "next": None,
                "prev": None,
            },
            "cases": [
                {"title": "testCase1", "custom_automation_id": "Skipped test.testCase1", "id": 1, "section_id": 1234},
                {"title": "testCase2", "custom_automation_id": "Skipped test.testCase2", "id": 2, "section_id": 1234},
            ],
        }
        requests_mock.get(
            create_url(f"get_cases/{project_id}&suite_id={suite_id}"),
            json=mocked_response_page_1,
        )
        missing_ids, error = api_request_handler.check_missing_test_cases_ids(project_id)

        update_data_mock.assert_called_with(
            case_data=[
                {
                    "case_id": 1,
                    "custom_automation_id": "Skipped test.testCase1",
                    "section_id": 1234,
                    "title": "testCase1",
                },
                {
                    "case_id": 2,
                    "custom_automation_id": "Skipped test.testCase2",
                    "section_id": 1234,
                    "title": "testCase2",
                },
            ]
        )
        assert missing_ids, "There is one missing test case"
        assert error == "", "Error occurred in check"

    @pytest.mark.api_handler
    def test_check_missing_test_cases_ids_false(self, api_request_handler: ApiRequestHandler, requests_mock, mocker):
        project_id = 3
        suite_id = api_request_handler.suites_data_from_provider.suite_id
        update_data_mock = mocker.patch("trcli.api.api_request_handler.ApiDataProvider.update_data")
        mocked_response_page_1 = {
            "_links": {
                "next": f"/api/v2/get_cases/{project_id}&suite_id={suite_id}&limit=1&offset=1",
                "prev": None,
            },
            "cases": [
                {"title": "testCase1", "custom_automation_id": "Skipped test.testCase1", "id": 1, "section_id": 1234},
                {"title": "testCase2", "custom_automation_id": "Skipped test.testCase2", "id": 2, "section_id": 1234},
            ],
        }
        mocked_response_page_2 = {
            "_links": {"next": None, "prev": None},
            "cases": [
                {"title": "testCase3", "custom_automation_id": "Passed test.testCase3", "id": 1, "section_id": 2},
            ],
        }
        requests_mock.get(
            create_url(f"get_cases/{project_id}&suite_id={suite_id}"),
            json=mocked_response_page_1,
        )
        requests_mock.get(
            create_url(f"get_cases/{project_id}&suite_id={suite_id}&limit=1&offset=1"),
            json=mocked_response_page_2,
        )
        missing_ids, error = api_request_handler.check_missing_test_cases_ids(project_id)
        update_data_mock.assert_called_with(
            case_data=[
                {
                    "case_id": 1,
                    "custom_automation_id": "Skipped test.testCase1",
                    "section_id": 1234,
                    "title": "testCase1",
                },
                {
                    "case_id": 2,
                    "custom_automation_id": "Skipped test.testCase2",
                    "section_id": 1234,
                    "title": "testCase2",
                },
                {"case_id": 1, "custom_automation_id": "Passed test.testCase3", "section_id": 2, "title": "testCase3"},
            ]
        )
        assert not missing_ids, "No missing ids"
        assert error == "", "No error should have occurred"

    @pytest.mark.api_handler
    def test_get_suite_ids(self, api_request_handler: ApiRequestHandler, requests_mock):
        project_id = 3
        mocked_response = [
            {"id": 100, "name": "Master"},
            {"id": 101, "name": "Smoke"},
        ]

        requests_mock.get(create_url(f"get_suites/{project_id}"), json=mocked_response)
        resources_added, error = api_request_handler.get_suite_ids(project_id)
        assert (
            resources_added[0] == mocked_response[0]["id"] and resources_added[1] == mocked_response[1]["id"]
        ), "ID in response doesn't match mocked response"

    @pytest.mark.api_handler
    def test_get_suite_ids_error(self, api_request_handler: ApiRequestHandler, requests_mock):
        project_id = 3

        requests_mock.get(create_url(f"get_suites/{project_id}"), exc=requests.exceptions.ConnectTimeout)

        suite_ids, error = api_request_handler.get_suite_ids(project_id)

        assert suite_ids == [], "Should return empty list on API error"
        assert (
            error == "Your upload to TestRail did not receive a successful response from your TestRail Instance."
            " Please check your settings and try again."
        ), "Should return connection error message"

    @pytest.mark.api_handler
    def test_resolve_suite_id_using_name(self, api_request_handler: ApiRequestHandler, requests_mock, mocker):
        project_id = 3
        suite_name = "Suite2"
        api_request_handler.suites_data_from_provider.name = suite_name

        update_data_mock = mocker.patch("trcli.api.api_request_handler.ApiDataProvider.update_data")

        mocked_response = {
            "offset": 0,
            "limit": 250,
            "size": 2,
            "_links": {"next": None, "prev": None},
            "suites": [
                {"id": 4, "name": "Suite1", "description": "Test1", "project_id": 3},
                {"id": 5, "name": "Suite2", "description": "Test2", "project_id": 3},
            ],
        }

        requests_mock.get(create_url(f"get_suites/{project_id}"), json=mocked_response)

        suite_id, error = api_request_handler.resolve_suite_id_using_name(project_id)

        assert suite_id == 5, "Should return the correct suite ID for matching name with pagination"
        assert error == "", "Should have no error message"

        update_data_mock.assert_called_once_with([{"suite_id": 5, "name": "Suite2"}])

    @pytest.mark.api_handler
    def test_resolve_suite_id_using_name_error(self, api_request_handler: ApiRequestHandler, requests_mock):
        project_id = 3

        requests_mock.get(create_url(f"get_suites/{project_id}"), exc=requests.exceptions.ConnectTimeout)

        suite_id, error = api_request_handler.resolve_suite_id_using_name(project_id)

        assert suite_id == -1, "Should return -1 on API error"
        assert (
            error == "Your upload to TestRail did not receive a successful response from your TestRail Instance."
            " Please check your settings and try again."
        ), "Should return connection error message"

    @pytest.mark.api_handler
    def test_return_project_error(self, api_request_handler: ApiRequestHandler, requests_mock):

        requests_mock.get(create_url("get_projects"), exc=requests.exceptions.ConnectTimeout)
        assert api_request_handler.get_project_data("Test Project") == ProjectData(
            project_id=-3,
            suite_mode=-1,
            error_message="Your upload to TestRail did not receive a successful response from your TestRail Instance."
            " Please check your settings and try again.",
        ), "Get project should return proper project data object with error"

    @pytest.mark.api_handler
    def test_add_suite_error(self, api_request_handler: ApiRequestHandler, requests_mock):

        project_id = 3
        api_request_handler.suites_data_from_provider.suite_id = None
        api_request_handler.suites_data_from_provider.name = None
        requests_mock.post(
            create_url(f"add_suite/{project_id}"),
            exc=requests.exceptions.ConnectTimeout,
        )
        resources_added, error = api_request_handler.add_suites(project_id)
        assert resources_added == [], "No resources should be added"

        assert (
            error == "Your upload to TestRail did not receive a successful response from your TestRail Instance."
            " Please check your settings and try again."
        ), "Connection error is expected"

    @pytest.mark.api_handler
    def test_add_sections_error(self, api_request_handler: ApiRequestHandler, requests_mock):
        project_id = 3
        requests_mock.post(
            create_url(f"add_section/{project_id}"),
            exc=requests.exceptions.ConnectTimeout,
        )
        resources_added, error = api_request_handler.add_sections(project_id)

        assert resources_added == [], "No resources should be added"
        assert (
            error == "Your upload to TestRail did not receive a successful response from your TestRail Instance."
            " Please check your settings and try again."
        ), "Connection error is expected"

        assert (
            api_request_handler.suites_data_from_provider.testsections[1].section_id is None
        ), "No resources should be added to DataProvider"

    @pytest.mark.api_handler
    def test_add_section_and_cases_error(self, api_request_handler: ApiRequestHandler, requests_mock):
        project_id = 3
        mocked_response_for_section = {
            "id": 12345,
            "suite_id": 4,
            "name": "Passed test",
        }

        mocked_response_for_case_1 = {
            "id": 4,
            "suite_id": 4,
            "section_id": 1234,
            "title": "testCase2",
            "custom_automation_id": "Skipped test.testCase2",
        }

        mocked_response_for_case_2 = {
            "id": 3,
            "suite_id": 4,
            "section_id": 12345,
            "title": "testCase3",
            "custom_automation_id": "Passed test.testCase3",
        }

        requests_mock.post(create_url(f"add_section/{project_id}"), json=mocked_response_for_section)
        requests_mock.post(
            create_url(f"add_case/{mocked_response_for_case_1['section_id']}"),
            json=mocked_response_for_case_1,
        )
        requests_mock.post(
            create_url(f"add_case/{mocked_response_for_case_2['section_id']}"),
            exc=requests.exceptions.ConnectTimeout,
        )

        api_request_handler.add_sections(project_id)
        resources_added, error = api_request_handler.add_cases()

        assert [case["title"] for case in resources_added] == [
            mocked_response_for_case_1["title"]
        ], "Added case title doesn't match mocked response title"
        assert [case["case_id"] for case in resources_added] == [
            mocked_response_for_case_1["id"],
        ], "Added case id doesn't match mocked response id"
        assert (
            error == "Your upload to TestRail did not receive a successful response from your TestRail Instance."
            " Please check your settings and try again."
        ), "Connection error is expected"

    @pytest.mark.api_handler
    def test_add_results_error(self, api_request_handler: ApiRequestHandler, requests_mock):
        run_id = 3
        requests_mock.post(
            create_url(f"add_results_for_cases/{run_id}"),
            exc=requests.exceptions.ConnectTimeout,
        )
        tests_mocked_response = {
            "offset": 0,
            "limit": 250,
            "size": 4,
            "_links": {"next": None, "prev": None},
            "tests": [
                {
                    "id": 18319,
                    "case_id": 6086,
                    "status_id": 5,
                    "assignedto_id": None,
                    "run_id": run_id,
                    "title": "Fail To Login With Invalid Password",
                }
            ],
        }
        requests_mock.get(create_url(f"get_tests/{run_id}"), json=tests_mocked_response)
        resources_added, error, results_added = api_request_handler.add_results(run_id)
        assert resources_added == [], "Expected empty list of added resources"
        assert (
            error == "Your upload to TestRail did not receive a successful response from your TestRail Instance."
            " Please check your settings and try again."
        ), "Connection error is expected"
        assert results_added == 0, "Expected 0 resources to be added."

    @pytest.mark.api_handler
    def test_add_results_keyboard_interrupt(self, api_request_handler: ApiRequestHandler, requests_mock, mocker):
        run_id = 3
        requests_mock.post(
            create_url(f"add_results_for_cases/{run_id}"),
            exc=requests.exceptions.ConnectTimeout,
        )
        mocker.patch("trcli.api.api_request_handler.as_completed", side_effect=KeyboardInterrupt)
        with pytest.raises(KeyboardInterrupt) as exception:
            api_request_handler.add_results(run_id)

    @pytest.mark.api_handler
    def test_add_suite_with_verify(self, api_request_handler_verify: ApiRequestHandler, requests_mock):
        project_id = 3
        mocked_response = {
            "description": "..",
            "id": 1,
            "name": "Suite1",
            "project_id": 1,
            "url": "http:///testrail/index.php?/suites/view/1",
        }

        api_request_handler_verify.suites_data_from_provider.suite_id = None
        requests_mock.post(create_url(f"add_suite/{project_id}"), json=mocked_response)
        resources_added, error = api_request_handler_verify.add_suites(project_id)
        assert error == "", "There should be no error in verification."

    @pytest.mark.api_handler
    def test_add_section_with_verify(self, handler_maker, requests_mock):
        project_id = 3
        mocked_response = {
            "id": 1235,
            "suite_id": 4,
            "name": "Passed test",
            "description": "Some description",
        }

        requests_mock.post(create_url(f"add_section/{project_id}"), json=mocked_response)
        api_request_handler_verify = handler_maker(verify=True)
        resources_added, error = api_request_handler_verify.add_sections(project_id)
        assert error == "", "There should be no error in verification."
        mocked_response["suite_id"] = 0
        api_request_handler_verify = handler_maker(verify=True)
        resources_added, error = api_request_handler_verify.add_sections(project_id)
        assert (
            error == "Data verification failed. Server added different resource than expected."
        ), "There should be error in verification."

    @pytest.mark.api_handler
    def test_add_case_with_verify(self, api_request_handler_verify: ApiRequestHandler, requests_mock):
        mocked_response_for_case = {
            "id": 3,
            "suite_id": 4,
            "section_id": 1234,
            "title": "testCase2",
            "estimate": "30s",
            "custom_automation_id": "Skipped test.testCase2",
        }

        requests_mock.post(
            create_url(f"add_case/{mocked_response_for_case['section_id']}"),
            json=mocked_response_for_case,
        )
        del api_request_handler_verify.suites_data_from_provider.testsections[1].testcases[0]
        resources_added, error = api_request_handler_verify.add_cases()
        assert error == "", "There should be no error in verification."
        mocked_response_for_case["estimate"] = "60s"
        api_request_handler_verify.suites_data_from_provider.testsections[0].testcases[1].case_id = None
        resources_added, error = api_request_handler_verify.add_cases()
        assert error == FAULT_MAPPING["data_verification_error"], "There should be error in verification."

    @pytest.mark.api_handler
    def test_delete_section(self, api_request_handler_verify: ApiRequestHandler, requests_mock):
        sections_id = [{"section_id": 1}]
        mocked_response_for_case = {"success": 200}

        requests_mock.post(
            create_url(f"delete_section/{sections_id[0]['section_id']}"),
            json=mocked_response_for_case,
        )

        resources_added, error = api_request_handler_verify.delete_sections(sections_id)
        assert error == "", "There should be no error in verification."

    @pytest.mark.api_handler
    def test_delete_suite(self, api_request_handler_verify: ApiRequestHandler, requests_mock):
        suite_id = 1
        mocked_response_for_case = {"success": 200}

        requests_mock.post(
            create_url(f"delete_suite/{suite_id}"),
            json=mocked_response_for_case,
        )

        resources_added, error = api_request_handler_verify.delete_suite(suite_id)
        assert error == "", "There should be no error in verification."

    @pytest.mark.api_handler
    def test_delete_cases(self, api_request_handler_verify: ApiRequestHandler, requests_mock):
        suite_id = 1
        cases = [{"case_id": 1}]
        mocked_response_for_case = {"success": 200}

        requests_mock.post(
            create_url(f"delete_cases/{suite_id}"),
            json=mocked_response_for_case,
        )

        resources_added, error = api_request_handler_verify.delete_cases(suite_id, cases)
        assert error == "", "There should be no error in verification."

    @pytest.mark.api_handler
    def test_delete_run(self, api_request_handler_verify: ApiRequestHandler, requests_mock):
        run_id = 1
        mocked_response_for_case = {"success": 200}

        requests_mock.post(
            create_url(f"delete_run/{run_id}"),
            json=mocked_response_for_case,
        )

        resources_added, error = api_request_handler_verify.delete_run(run_id)
        assert error == "", "There should be no error in verification."

    @pytest.mark.api_handler
<<<<<<< HEAD
    def test_add_bdd_success(self, api_request_handler: ApiRequestHandler, requests_mock):
        """Test successful .feature file upload via add_bdd endpoint"""
        section_id = 123
        feature_content = "@smoke\nFeature: User Login\n  Scenario: Successful login"

        # API returns standard TestRail test case JSON with 'id' field
        # File upload uses multipart/form-data
        mocked_response = {"id": 101, "title": "Successful login", "section_id": 123, "template_id": 1}

        requests_mock.post(
            create_url(f"add_bdd/{section_id}"),
            json=mocked_response,
        )

        case_ids, error = api_request_handler.add_bdd(section_id, feature_content)

        assert case_ids == [101], "Should return list with single case ID"
        assert error == "", "There should be no error"

    @pytest.mark.api_handler
    def test_get_bdd_success(self, api_request_handler: ApiRequestHandler, requests_mock):
        """Test successful .feature file retrieval via get_bdd endpoint"""
        case_id = 456
        expected_feature = "@smoke\nFeature: User Login"

        # API returns raw Gherkin text
        mocked_response = expected_feature

        requests_mock.get(
            create_url(f"get_bdd/{case_id}"),
            text=mocked_response,
        )

        feature_content, error = api_request_handler.get_bdd(case_id)

        assert feature_content == expected_feature, "Should return feature content"
        assert error == "", "There should be no error"
=======
    def test_update_run_with_include_all_false_standalone(self, api_request_handler: ApiRequestHandler, requests_mock):
        """Test update_run for standalone run with include_all=false"""
        run_id = 100
        run_name = "Updated Test Run"

        # Mock get_run response - standalone run (no plan_id), include_all=false
        get_run_response = {
            "id": run_id,
            "name": "Original Run",
            "description": "Original description",
            "refs": "REF-1",
            "include_all": False,
            "plan_id": None,
            "config_ids": [],
        }

        # Mock get_tests response - existing cases in run
        get_tests_response = {
            "offset": 0,
            "limit": 250,
            "size": 2,
            "_links": {"next": None, "prev": None},
            "tests": [{"id": 1, "case_id": 1, "status_id": 1}, {"id": 2, "case_id": 2, "status_id": 1}],
        }

        # Mock update_run response
        update_run_response = {"id": run_id, "name": run_name}

        requests_mock.get(create_url(f"get_run/{run_id}"), json=get_run_response)
        requests_mock.get(create_url(f"get_tests/{run_id}"), json=get_tests_response)
        requests_mock.post(create_url(f"update_run/{run_id}"), json=update_run_response)

        # Execute update_run
        run_data, error = api_request_handler.update_run(run_id, run_name)

        # Assertions
        assert error == "", "No error should occur"
        assert run_data["id"] == run_id, "Run ID should match"

        # Verify the payload sent to update_run
        request_history = requests_mock.request_history
        update_request = [r for r in request_history if "update_run" in r.url and r.method == "POST"][0]
        payload = update_request.json()

        assert payload["include_all"] == False, "include_all should be False"
        assert "case_ids" in payload, "case_ids should be present"
        # Should contain union of existing (1, 2) and report cases
        assert set(payload["case_ids"]) >= {1, 2}, "Should include existing case IDs"

    @pytest.mark.api_handler
    def test_update_run_with_include_all_false_plan_with_config(
        self, api_request_handler: ApiRequestHandler, requests_mock
    ):
        """Test update_run for run in plan with config and include_all=false (the bug scenario)"""
        run_id = 200
        run_name = "Updated Test Run in Plan"

        # Mock get_run response - run in plan with config, include_all=false
        get_run_response = {
            "id": run_id,
            "name": "Original Run",
            "description": "Original description",
            "refs": "REF-1",
            "include_all": False,
            "plan_id": 10,
            "config_ids": [5, 6],  # Has configs - will use update_run_in_plan_entry
        }

        # Mock get_tests response - existing cases
        get_tests_response = {
            "offset": 0,
            "limit": 250,
            "size": 3,
            "_links": {"next": None, "prev": None},
            "tests": [
                {"id": 1, "case_id": 188, "status_id": 1},
                {"id": 2, "case_id": 180, "status_id": 1},
                {"id": 3, "case_id": 191, "status_id": 1},
            ],
        }

        # Mock update_run_in_plan_entry response
        update_run_response = {"id": run_id, "name": run_name}

        requests_mock.get(create_url(f"get_run/{run_id}"), json=get_run_response)
        requests_mock.get(create_url(f"get_tests/{run_id}"), json=get_tests_response)
        requests_mock.post(create_url(f"update_run_in_plan_entry/{run_id}"), json=update_run_response)

        # Execute update_run
        run_data, error = api_request_handler.update_run(run_id, run_name)

        # Assertions
        assert error == "", "No error should occur"
        assert run_data["id"] == run_id, "Run ID should match"

        # Verify the payload sent to update_run_in_plan_entry
        request_history = requests_mock.request_history
        update_request = [r for r in request_history if "update_run_in_plan_entry" in r.url][0]
        payload = update_request.json()

        # THIS IS THE CRITICAL FIX - must include include_all=False
        assert payload["include_all"] == False, "include_all must be False (fixes the bug)"
        assert "case_ids" in payload, "case_ids should be present"
        # Should contain union of existing (188, 180, 191) and report cases
        assert set(payload["case_ids"]) >= {188, 180, 191}, "Should preserve existing case IDs"

    @pytest.mark.api_handler
    def test_update_run_with_include_all_true_preserves_setting(
        self, api_request_handler: ApiRequestHandler, requests_mock
    ):
        """Test update_run preserves include_all=true and doesn't send case_ids"""
        run_id = 300
        run_name = "Updated Run with Include All"

        # Mock get_run response - include_all=true
        get_run_response = {
            "id": run_id,
            "name": "Original Run",
            "description": "Original description",
            "refs": "REF-1",
            "include_all": True,  # Run includes all cases
            "plan_id": None,
            "config_ids": [],
        }

        # Mock update_run response
        update_run_response = {"id": run_id, "name": run_name, "include_all": True}

        requests_mock.get(create_url(f"get_run/{run_id}"), json=get_run_response)
        requests_mock.post(create_url(f"update_run/{run_id}"), json=update_run_response)

        # Execute update_run
        run_data, error = api_request_handler.update_run(run_id, run_name)

        # Assertions
        assert error == "", "No error should occur"
        assert run_data["include_all"] == True, "include_all should be preserved"

        # Verify the payload sent to update_run
        request_history = requests_mock.request_history
        update_request = [r for r in request_history if "update_run" in r.url and r.method == "POST"][0]
        payload = update_request.json()

        assert payload["include_all"] == True, "include_all should be True"
        assert "case_ids" not in payload, "case_ids should NOT be present when include_all=True"

    @pytest.mark.api_handler
    def test_update_run_handles_get_tests_error(self, api_request_handler: ApiRequestHandler, requests_mock):
        """Test update_run handles errors from get_tests gracefully"""
        run_id = 400
        run_name = "Test Run"

        # Mock get_run response - include_all=false
        get_run_response = {
            "id": run_id,
            "name": "Original Run",
            "description": "Original description",
            "refs": "REF-1",
            "include_all": False,
            "plan_id": None,
            "config_ids": [],
        }

        # Mock get_tests to return error (403 Forbidden, for example)
        requests_mock.get(create_url(f"get_run/{run_id}"), json=get_run_response)
        requests_mock.get(create_url(f"get_tests/{run_id}"), status_code=403, json={"error": "Access denied"})

        # Execute update_run - should fail gracefully
        run_data, error = api_request_handler.update_run(run_id, run_name)

        # Assertions
        assert run_data is None, "run_data should be None on error"
        assert error is not None, "Error message should be present"
        assert "Failed to get tests in run" in error, "Error should indicate get_tests failure"

    @pytest.mark.api_handler
    def test_update_run_with_include_all_false_plan_without_config(
        self, api_request_handler: ApiRequestHandler, requests_mock
    ):
        """Test update_run for run in plan without config uses update_plan_entry"""
        run_id = 500
        run_name = "Updated Test Run in Plan No Config"
        plan_id = 20
        entry_id = "abc-123"

        # Mock get_run response - run in plan without config
        get_run_response = {
            "id": run_id,
            "name": "Original Run",
            "description": "Original description",
            "refs": "REF-1",
            "include_all": False,
            "plan_id": plan_id,
            "config_ids": [],  # No configs - will use update_plan_entry
        }

        # Mock get_tests response
        get_tests_response = {
            "offset": 0,
            "limit": 250,
            "size": 1,
            "_links": {"next": None, "prev": None},
            "tests": [{"id": 1, "case_id": 50, "status_id": 1}],
        }

        # Mock get_plan response
        get_plan_response = {
            "id": plan_id,
            "entries": [{"id": entry_id, "runs": [{"id": run_id, "entry_id": entry_id}]}],
        }

        # Mock update_plan_entry response
        update_plan_response = {"id": run_id, "name": run_name}

        requests_mock.get(create_url(f"get_run/{run_id}"), json=get_run_response)
        requests_mock.get(create_url(f"get_tests/{run_id}"), json=get_tests_response)
        requests_mock.get(create_url(f"get_plan/{plan_id}"), json=get_plan_response)
        requests_mock.post(create_url(f"update_plan_entry/{plan_id}/{entry_id}"), json=update_plan_response)

        # Execute update_run
        run_data, error = api_request_handler.update_run(run_id, run_name)

        # Assertions
        assert error == "", "No error should occur"
        assert run_data["id"] == run_id, "Run ID should match"

        # Verify update_plan_entry was called with correct payload
        request_history = requests_mock.request_history
        update_request = [r for r in request_history if f"update_plan_entry/{plan_id}/{entry_id}" in r.url][0]
        payload = update_request.json()

        assert payload["include_all"] == False, "include_all should be False"
        assert "case_ids" in payload, "case_ids should be present"
        assert 50 in payload["case_ids"], "Should include existing case ID"

    @pytest.mark.api_handler
    def test_upload_attachments_413_error(self, api_request_handler: ApiRequestHandler, requests_mock, tmp_path):
        """Test that 413 errors (file too large) are properly reported."""
        run_id = 1

        # Mock get_tests endpoint
        mocked_tests_response = {
            "offset": 0,
            "limit": 250,
            "size": 1,
            "_links": {"next": None, "prev": None},
            "tests": [{"id": 1001, "case_id": 100}],
        }
        requests_mock.get(create_url(f"get_tests/{run_id}"), json=mocked_tests_response)

        # Create a temporary test file
        test_file = tmp_path / "large_attachment.jpg"
        test_file.write_text("test content")

        # Mock add_attachment_to_result endpoint to return 413
        requests_mock.post(
            create_url("add_attachment_to_result/2001"),
            status_code=413,
            text='<!DOCTYPE HTML PUBLIC "-//IETF//DTD HTML 2.0//EN">\n<html><head>\n<title>413 Request Entity Too Large</title>\n</head><body>\n<h1>Request Entity Too Large</h1>\n</body></html>\n',
        )

        # Prepare test data
        report_results = [{"case_id": 100, "attachments": [str(test_file)]}]
        results = [{"id": 2001, "test_id": 1001}]

        # Call upload_attachments
        api_request_handler.upload_attachments(report_results, results, run_id)

        # Verify the request was made (case-insensitive comparison)
        assert requests_mock.last_request.url.lower() == create_url("add_attachment_to_result/2001").lower()

    @pytest.mark.api_handler
    def test_upload_attachments_success(self, api_request_handler: ApiRequestHandler, requests_mock, tmp_path):
        """Test that successful attachment uploads work correctly."""
        run_id = 1

        # Mock get_tests endpoint
        mocked_tests_response = {
            "offset": 0,
            "limit": 250,
            "size": 1,
            "_links": {"next": None, "prev": None},
            "tests": [{"id": 1001, "case_id": 100}],
        }
        requests_mock.get(create_url(f"get_tests/{run_id}"), json=mocked_tests_response)

        # Create a temporary test file
        test_file = tmp_path / "test_attachment.jpg"
        test_file.write_text("test content")

        # Mock add_attachment_to_result endpoint to return success
        requests_mock.post(create_url("add_attachment_to_result/2001"), status_code=200, json={"attachment_id": 5001})

        # Prepare test data
        report_results = [{"case_id": 100, "attachments": [str(test_file)]}]
        results = [{"id": 2001, "test_id": 1001}]

        # Call upload_attachments
        api_request_handler.upload_attachments(report_results, results, run_id)

        # Verify the request was made (case-insensitive comparison)
        assert requests_mock.last_request.url.lower() == create_url("add_attachment_to_result/2001").lower()

    @pytest.mark.api_handler
    def test_upload_attachments_file_not_found(self, api_request_handler: ApiRequestHandler, requests_mock):
        """Test that missing attachment files are properly reported."""
        run_id = 1

        # Mock get_tests endpoint
        mocked_tests_response = {
            "offset": 0,
            "limit": 250,
            "size": 1,
            "_links": {"next": None, "prev": None},
            "tests": [{"id": 1001, "case_id": 100}],
        }
        requests_mock.get(create_url(f"get_tests/{run_id}"), json=mocked_tests_response)

        # Prepare test data with non-existent file
        report_results = [{"case_id": 100, "attachments": ["/path/to/nonexistent/file.jpg"]}]
        results = [{"id": 2001, "test_id": 1001}]

        # Call upload_attachments - should not raise exception
        api_request_handler.upload_attachments(report_results, results, run_id)
>>>>>>> 0f3670f0
<|MERGE_RESOLUTION|>--- conflicted
+++ resolved
@@ -828,7 +828,6 @@
         assert error == "", "There should be no error in verification."
 
     @pytest.mark.api_handler
-<<<<<<< HEAD
     def test_add_bdd_success(self, api_request_handler: ApiRequestHandler, requests_mock):
         """Test successful .feature file upload via add_bdd endpoint"""
         section_id = 123
@@ -866,7 +865,8 @@
 
         assert feature_content == expected_feature, "Should return feature content"
         assert error == "", "There should be no error"
-=======
+
+    @pytest.mark.api_handler
     def test_update_run_with_include_all_false_standalone(self, api_request_handler: ApiRequestHandler, requests_mock):
         """Test update_run for standalone run with include_all=false"""
         run_id = 100
@@ -1190,5 +1190,4 @@
         results = [{"id": 2001, "test_id": 1001}]
 
         # Call upload_attachments - should not raise exception
-        api_request_handler.upload_attachments(report_results, results, run_id)
->>>>>>> 0f3670f0
+        api_request_handler.upload_attachments(report_results, results, run_id)