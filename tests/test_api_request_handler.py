import json
from unittest.mock import patch, mock_open, call

import requests
import pytest
from pathlib import Path
from serde.json import from_json
from tests.helpers.api_client_helpers import TEST_RAIL_URL, create_url
from trcli.cli import Environment
from trcli.api.api_request_handler import ApiRequestHandler, ProjectData
from trcli.api.api_client import APIClient
from trcli.data_classes.dataclass_testrail import TestRailSuite
from trcli.constants import ProjectErrors, FAULT_MAPPING
from trcli.data_classes.data_parsers import MatchersParser


@pytest.fixture(scope="function")
def handler_maker():
    def _make_handler(verify=False, custom_json=None):
        api_client = APIClient(host_name=TEST_RAIL_URL)
        environment = Environment()
        environment.project = "Test Project"
        environment.batch_size = 10
        environment.case_matcher = MatchersParser.AUTO
        if custom_json is None:
            json_path = Path(__file__).parent / "test_data/json/api_request_handler.json"
        else:
            json_path = custom_json
        file_json = open(json_path)
        json_string = json.dumps(json.load(file_json))
        test_input = from_json(TestRailSuite, json_string)
        api_request = ApiRequestHandler(environment, api_client, test_input, verify)
        return api_request

    return _make_handler


@pytest.fixture(scope="function")
def api_request_handler(handler_maker):
    yield handler_maker()


@pytest.fixture(scope="function")
def api_request_handler_verify(handler_maker):
    yield handler_maker(verify=True)


@pytest.fixture(scope="function")
def api_request_handler_update_case_json(handler_maker):
    json_path = Path(__file__).parent / "test_data/json/update_case_result_single_with_id.json"
    yield handler_maker(custom_json=json_path, verify=False)


class TestApiRequestHandler:
    @pytest.mark.api_handler
    def test_return_project(self, api_request_handler: ApiRequestHandler, requests_mock):
        mocked_response = {
            "offset": 0,
            "limit": 250,
            "size": 2,
            "_links": {
                "next": None,
                "prev": None,
            },
            "projects": [
                {"id": 1, "name": "DataHub", "suite_mode": 1},
                {"id": 2, "name": "Test Project", "suite_mode": 1},
                {"id": 3, "name": "DataHub", "suite_mode": 1},
            ],
        }
        requests_mock.get(create_url("get_projects"), json=mocked_response)
        assert api_request_handler.get_project_data("Test Project") == ProjectData(
            project_id=2, suite_mode=1, error_message=""
        ), "Get project should return proper project data object"
        assert api_request_handler.get_project_data("DataHub") == ProjectData(
            project_id=ProjectErrors.multiple_project_same_name,
            suite_mode=-1,
            error_message="Given project name matches more than one result."
            "Please specify which should be used using the --project-id argument",
        ), "Get project should return proper project data object"
        assert api_request_handler.get_project_data("DataHub", 2) == ProjectData(
            project_id=ProjectErrors.multiple_project_same_name,
            suite_mode=-1,
            error_message="Given project name matches more than one result."
            "Please specify which should be used using the --project-id argument",
        ), (
            "Get project should return proper project data object when passing"
            "project_id and project_id doesn't match the response"
        )
        assert api_request_handler.get_project_data("DataHub", 3) == ProjectData(
            project_id=3, suite_mode=1, error_message=""
        ), (
            "Get project should return proper project data object when passing"
            "project_id and project_id matches response"
        )

        assert api_request_handler.get_project_data("Some project") == ProjectData(
            project_id=ProjectErrors.not_existing_project,
            suite_mode=-1,
            error_message="Please specify a valid project name using the --project argument",
        ), "Get project should return proper project data object"

    @pytest.mark.api_handler
    def test_return_project_legacy_response(self, api_request_handler: ApiRequestHandler, requests_mock):
        mocked_response = [
            {"id": 1, "name": "DataHub", "suite_mode": 1},
            {"id": 2, "name": "Test Project", "suite_mode": 1},
            {"id": 3, "name": "DataHub", "suite_mode": 1},
        ]

        requests_mock.get(create_url("get_projects"), json=mocked_response)
        assert api_request_handler.get_project_data("Test Project") == ProjectData(
            project_id=2, suite_mode=1, error_message=""
        ), "Get project should return proper project data object"

    @pytest.mark.api_handler
    def test_return_project_legacy_response_with_buggy_authentication_prefix(
        self, api_request_handler: ApiRequestHandler, requests_mock
    ):
        mocked_response = [
            {"id": 1, "name": "DataHub", "suite_mode": 1},
            {"id": 2, "name": "Test Project", "suite_mode": 1},
            {"id": 3, "name": "DataHub", "suite_mode": 1},
        ]

        requests_mock.get(
            create_url("get_projects"), text=f"USER AUTHENTICATION SUCCESSFUL!\n" + json.dumps(mocked_response)
        )
        assert api_request_handler.get_project_data("Test Project") == ProjectData(
            project_id=2, suite_mode=1, error_message=""
        ), "Get project should return proper project data object"

    @pytest.mark.api_handler
    def test_check_suite_exists(self, api_request_handler: ApiRequestHandler, requests_mock):
        project_id = 3
        mocked_response = [
            {"id": 4, "name": "Suite1", "description": "Test1", "project_id": 3},
            {"id": 5, "name": "Suite2", "description": "Test2", "project_id": 3},
        ]
        requests_mock.get(create_url(f"get_suites/{project_id}"), json=mocked_response)
        assert api_request_handler.check_suite_id(project_id) == (
            True,
            "",
        ), "Suite id in test data should exist in mocked response."
        api_request_handler.suites_data_from_provider.suite_id = 6
        assert api_request_handler.check_suite_id(project_id) == (
            False,
            FAULT_MAPPING["missing_suite"].format(suite_id=6),
        ), "Given suite id should NOT exist in mocked response."

    @pytest.mark.api_handler
    def test_check_suite_exists_with_pagination(self, api_request_handler: ApiRequestHandler, requests_mock):
        project_id = 3
        mocked_response = {
            "offset": 0,
            "limit": 250,
            "size": 2,
            "_links": {"next": None, "prev": None},
            "suites": [
                {"id": 4, "name": "Suite1", "description": "Test1", "project_id": 3},
                {"id": 5, "name": "Suite2", "description": "Test2", "project_id": 3},
            ],
        }
        requests_mock.get(create_url(f"get_suites/{project_id}"), json=mocked_response)

        api_request_handler.suites_data_from_provider.suite_id = 4
        assert api_request_handler.check_suite_id(project_id) == (
            True,
            "",
        ), "Suite id in test data should exist in mocked response."

        api_request_handler.suites_data_from_provider.suite_id = 6
        assert api_request_handler.check_suite_id(project_id) == (
            False,
            FAULT_MAPPING["missing_suite"].format(suite_id=6),
        ), "Given suite id should NOT exist in mocked response."

    @pytest.mark.api_handler
    def test_add_suite(self, api_request_handler: ApiRequestHandler, requests_mock):
        project_id = 3
        mocked_response = {
            "description": "..",
            "id": 1,
            "name": "Setup & Installation",
            "project_id": 1,
            "url": "http:///testrail/index.php?/suites/view/1",
        }
        api_request_handler.suites_data_from_provider.suite_id = None
        api_request_handler.suites_data_from_provider.name = None
        requests_mock.post(create_url(f"add_suite/{project_id}"), json=mocked_response)
        resources_added, error = api_request_handler.add_suites(project_id)

        assert (
            resources_added[0]["name"] == mocked_response["name"]
        ), "Added suite name doesn't match mocked response name."
        assert (
            resources_added[0]["suite_id"] == mocked_response["id"]
        ), "Added suite id doesn't match mocked response id."
        assert error == "", "Error occurred in add_suite"

        assert (
            api_request_handler.suites_data_from_provider.suite_id == mocked_response["id"]
        ), "Added suite id in DataProvider doesn't match mocked response id."

    @pytest.mark.api_handler
    def test_check_missing_sections_true(self, api_request_handler: ApiRequestHandler, requests_mock, mocker):
        project_id = 3
        update_data_mock = mocker.patch("trcli.api.api_request_handler.ApiDataProvider.update_data")
        mocked_response = {
            "_links": {"next": None, "prev": None},
            "sections": [
                {
                    "id": 0,
                    "suite_id": 4,
                    "name": "Skipped test",
                }
            ],
        }

        requests_mock.get(create_url(f"get_sections/{project_id}&suite_id=4"), json=mocked_response)

        missing, _ = api_request_handler.check_missing_section_ids(project_id)
        update_data_mock.assert_called_with(section_data=[{"section_id": 0, "suite_id": 4, "name": "Skipped test"}])
        assert missing, "There should be missing section"

    @pytest.mark.api_handler
    def test_check_missing_sections_false(self, api_request_handler: ApiRequestHandler, requests_mock, mocker):
        project_id = 3
        update_data_mock = mocker.patch("trcli.api.api_request_handler.ApiDataProvider.update_data")
        mocked_response = {
            "_links": {"next": None, "prev": None},
            "sections": [
                {
                    "id": 1,
                    "suite_id": 4,
                    "name": "Skipped test",
                },
                {
                    "id": 2,
                    "suite_id": 4,
                    "name": "Passed test",
                },
            ],
        }

        requests_mock.get(create_url(f"get_sections/{project_id}&suite_id=4"), json=mocked_response)

        missing, _ = api_request_handler.check_missing_section_ids(project_id)
        update_data_mock.assert_called_with(
            section_data=[
                {"name": "Skipped test", "section_id": 1, "suite_id": 4},
                {"name": "Passed test", "section_id": 2, "suite_id": 4},
            ]
        )
        assert not missing, "There should be no missing section"

    @pytest.mark.api_handler
    def test_add_sections(self, api_request_handler: ApiRequestHandler, requests_mock):
        project_id = 3
        mocked_response = {
            "id": 1235,
            "suite_id": 4,
            "name": "Passed test",
        }

        requests_mock.post(create_url(f"add_section/{project_id}"), json=mocked_response)
        resources_added, error = api_request_handler.add_sections(project_id)

        assert (
            resources_added[0]["name"] == mocked_response["name"]
        ), "Added section name doesn't match mocked response name."
        assert (
            resources_added[0]["section_id"] == mocked_response["id"]
        ), "Added section id doesn't match mocked response id."
        assert error == "", "Error occurred in add_section"

        assert (
            api_request_handler.suites_data_from_provider.testsections[1].section_id == mocked_response["id"]
        ), "Added section id in DataProvider doesn't match mocked response id."

    @pytest.mark.api_handler
    def test_add_section_and_cases(self, api_request_handler: ApiRequestHandler, requests_mock):
        project_id = 3
        mocked_response_for_section = {
            "id": 12345,
            "suite_id": 4,
            "name": "Passed test",
            "custom_automation_id": "className.testCase",
        }

        mocked_response_for_case_1 = {
            "id": 4,
            "suite_id": 4,
            "section_id": 1234,
            "title": "testCase2",
            "custom_automation_id": "className.testCase",
        }

        mocked_response_for_case_2 = {
            "id": 3,
            "suite_id": 4,
            "section_id": 12345,
            "title": "testCase3",
            "custom_automation_id": "className.testCase",
        }

        requests_mock.post(create_url(f"add_section/{project_id}"), json=mocked_response_for_section)
        requests_mock.post(
            create_url(f"add_case/{mocked_response_for_case_1['section_id']}"),
            json=mocked_response_for_case_1,
        )
        requests_mock.post(
            create_url(f"add_case/{mocked_response_for_case_2['section_id']}"),
            json=mocked_response_for_case_2,
        )

        api_request_handler.add_sections(project_id)
        resources_added, error = api_request_handler.add_cases()

        assert sorted([case["title"] for case in resources_added]) == sorted(
            [
                mocked_response_for_case_1["title"],
                mocked_response_for_case_2["title"],
            ]
        ), "Added case title doesn't match mocked response title"
        assert sorted([case["case_id"] for case in resources_added]) == sorted(
            [
                mocked_response_for_case_1["id"],
                mocked_response_for_case_2["id"],
            ]
        ), "Added case id doesn't match mocked response id"
        assert error == "", "Error occurred in add_case"

    @pytest.mark.api_handler
    def test_add_run(self, api_request_handler: ApiRequestHandler, requests_mock):
        project_id = 3
        run_name = "Test run name"

        mocked_response = {
            "description": None,
            "id": 81,
            "include_all": True,
            "is_completed": False,
        }

        requests_mock.post(create_url(f"add_run/{project_id}"), json=mocked_response)
        resources_added, error = api_request_handler.add_run(project_id, run_name)
        assert mocked_response["id"] == resources_added, "Added run id doesn't match mocked response id"
        assert error == "", "Error occurred in add_case"

    @pytest.mark.api_handler
    def test_add_results(self, api_request_handler: ApiRequestHandler, requests_mock):
        run_id = 2
        result_id = 9
        mocked_response = [
            {
                "assignedto_id": 1,
                "comment": "This test failed: ..",
                "created_by": 1,
                "created_on": 1393851801,
                "defects": "TR-1",
                "elapsed": "5m",
                "id": result_id,
                "status_id": 5,
                "test_id": 4,
                "version": "1.0RC1",
            }
        ]
        requests_mock.post(create_url(f"add_results_for_cases/{run_id}"), json=mocked_response)

        tests_mocked_response = {
            "offset": 0,
            "limit": 250,
            "size": 4,
            "_links": {"next": None, "prev": None},
            "tests": [
                {
                    "id": 4,
                    "case_id": 1,
                    "status_id": 5,
                    "assignedto_id": None,
                    "run_id": run_id,
                    "title": "Fail To Login With Invalid Password",
                }
            ],
        }
        requests_mock.get(create_url(f"get_tests/{run_id}"), json=tests_mocked_response)

        attachments_mock_response = {"attachment_id": 123}

        requests_mock.post(create_url(f"add_attachment_to_result/{result_id}"), json=attachments_mock_response)

        with patch("builtins.open", mock_open()) as mock_file:
            resources_added, error, results_added = api_request_handler.add_results(run_id)
            assert [mocked_response] == resources_added, "Invalid response from add_results"
            assert error == "", "Error occurred in add_results"
            assert results_added == len(
                mocked_response
            ), f"Expected {len(mocked_response)} results to be added but got {results_added} instead."
            mock_file.assert_any_call("./path1", "rb")
            mock_file.assert_any_call("./path2", "rb")

    @pytest.mark.api_handler
    def test_close_run(self, api_request_handler: ApiRequestHandler, requests_mock):
        run_id = 2
        mocked_response = {
            "assignedto_id": 6,
            "blocked_count": 0,
            "completed_on": "20211212",
        }

        requests_mock.post(create_url(f"close_run/{run_id}"), json=mocked_response)
        resources_added, error = api_request_handler.close_run(run_id)
        assert mocked_response == resources_added, "Invalid response from close_run"
        assert error == "", "Error occurred in close_run"

    @pytest.mark.api_handler
    def test_check_missing_test_cases_ids_true(self, api_request_handler: ApiRequestHandler, requests_mock, mocker):
        project_id = 3
        suite_id = api_request_handler.suites_data_from_provider.suite_id
        update_data_mock = mocker.patch("trcli.api.api_request_handler.ApiDataProvider.update_data")
        mocked_response_page_1 = {
            "_links": {
                "next": None,
                "prev": None,
            },
            "cases": [
                {"title": "testCase1", "custom_automation_id": "Skipped test.testCase1", "id": 1, "section_id": 1234},
                {"title": "testCase2", "custom_automation_id": "Skipped test.testCase2", "id": 2, "section_id": 1234},
            ],
        }
        requests_mock.get(
            create_url(f"get_cases/{project_id}&suite_id={suite_id}"),
            json=mocked_response_page_1,
        )
        missing_ids, error = api_request_handler.check_missing_test_cases_ids(project_id)

        update_data_mock.assert_called_with(
            case_data=[
                {
                    "case_id": 1,
                    "custom_automation_id": "Skipped test.testCase1",
                    "section_id": 1234,
                    "title": "testCase1",
                },
                {
                    "case_id": 2,
                    "custom_automation_id": "Skipped test.testCase2",
                    "section_id": 1234,
                    "title": "testCase2",
                },
            ]
        )
        assert missing_ids, "There is one missing test case"
        assert error == "", "Error occurred in check"

    @pytest.mark.api_handler
    def test_check_missing_test_cases_ids_false(self, api_request_handler: ApiRequestHandler, requests_mock, mocker):
        project_id = 3
        suite_id = api_request_handler.suites_data_from_provider.suite_id
        update_data_mock = mocker.patch("trcli.api.api_request_handler.ApiDataProvider.update_data")
        mocked_response_page_1 = {
            "_links": {
                "next": f"/api/v2/get_cases/{project_id}&suite_id={suite_id}&limit=1&offset=1",
                "prev": None,
            },
            "cases": [
                {"title": "testCase1", "custom_automation_id": "Skipped test.testCase1", "id": 1, "section_id": 1234},
                {"title": "testCase2", "custom_automation_id": "Skipped test.testCase2", "id": 2, "section_id": 1234},
            ],
        }
        mocked_response_page_2 = {
            "_links": {"next": None, "prev": None},
            "cases": [
                {"title": "testCase3", "custom_automation_id": "Passed test.testCase3", "id": 1, "section_id": 2},
            ],
        }
        requests_mock.get(
            create_url(f"get_cases/{project_id}&suite_id={suite_id}"),
            json=mocked_response_page_1,
        )
        requests_mock.get(
            create_url(f"get_cases/{project_id}&suite_id={suite_id}&limit=1&offset=1"),
            json=mocked_response_page_2,
        )
        missing_ids, error = api_request_handler.check_missing_test_cases_ids(project_id)
        update_data_mock.assert_called_with(
            case_data=[
                {
                    "case_id": 1,
                    "custom_automation_id": "Skipped test.testCase1",
                    "section_id": 1234,
                    "title": "testCase1",
                },
                {
                    "case_id": 2,
                    "custom_automation_id": "Skipped test.testCase2",
                    "section_id": 1234,
                    "title": "testCase2",
                },
                {"case_id": 1, "custom_automation_id": "Passed test.testCase3", "section_id": 2, "title": "testCase3"},
            ]
        )
        assert not missing_ids, "No missing ids"
        assert error == "", "No error should have occurred"

    @pytest.mark.api_handler
    def test_get_suite_ids(self, api_request_handler: ApiRequestHandler, requests_mock):
        project_id = 3
        mocked_response = [
            {"id": 100, "name": "Master"},
            {"id": 101, "name": "Smoke"},
        ]

        requests_mock.get(create_url(f"get_suites/{project_id}"), json=mocked_response)
        resources_added, error = api_request_handler.get_suite_ids(project_id)
        assert (
            resources_added[0] == mocked_response[0]["id"] and resources_added[1] == mocked_response[1]["id"]
        ), "ID in response doesn't match mocked response"

    @pytest.mark.api_handler
    def test_get_suite_ids_error(self, api_request_handler: ApiRequestHandler, requests_mock):
        project_id = 3

        requests_mock.get(create_url(f"get_suites/{project_id}"), exc=requests.exceptions.ConnectTimeout)

        suite_ids, error = api_request_handler.get_suite_ids(project_id)

        assert suite_ids == [], "Should return empty list on API error"
        assert (
            error == "Your upload to TestRail did not receive a successful response from your TestRail Instance."
            " Please check your settings and try again."
        ), "Should return connection error message"

    @pytest.mark.api_handler
    def test_resolve_suite_id_using_name(self, api_request_handler: ApiRequestHandler, requests_mock, mocker):
        project_id = 3
        suite_name = "Suite2"
        api_request_handler.suites_data_from_provider.name = suite_name

        update_data_mock = mocker.patch("trcli.api.api_request_handler.ApiDataProvider.update_data")

        mocked_response = {
            "offset": 0,
            "limit": 250,
            "size": 2,
            "_links": {"next": None, "prev": None},
            "suites": [
                {"id": 4, "name": "Suite1", "description": "Test1", "project_id": 3},
                {"id": 5, "name": "Suite2", "description": "Test2", "project_id": 3},
            ],
        }

        requests_mock.get(create_url(f"get_suites/{project_id}"), json=mocked_response)

        suite_id, error = api_request_handler.resolve_suite_id_using_name(project_id)

        assert suite_id == 5, "Should return the correct suite ID for matching name with pagination"
        assert error == "", "Should have no error message"

        update_data_mock.assert_called_once_with([{"suite_id": 5, "name": "Suite2"}])

    @pytest.mark.api_handler
    def test_resolve_suite_id_using_name_error(self, api_request_handler: ApiRequestHandler, requests_mock):
        project_id = 3

        requests_mock.get(create_url(f"get_suites/{project_id}"), exc=requests.exceptions.ConnectTimeout)

        suite_id, error = api_request_handler.resolve_suite_id_using_name(project_id)

        assert suite_id == -1, "Should return -1 on API error"
        assert (
            error == "Your upload to TestRail did not receive a successful response from your TestRail Instance."
            " Please check your settings and try again."
        ), "Should return connection error message"

    @pytest.mark.api_handler
    def test_return_project_error(self, api_request_handler: ApiRequestHandler, requests_mock):

        requests_mock.get(create_url("get_projects"), exc=requests.exceptions.ConnectTimeout)
        assert api_request_handler.get_project_data("Test Project") == ProjectData(
            project_id=-3,
            suite_mode=-1,
            error_message="Your upload to TestRail did not receive a successful response from your TestRail Instance."
            " Please check your settings and try again.",
        ), "Get project should return proper project data object with error"

    @pytest.mark.api_handler
    def test_add_suite_error(self, api_request_handler: ApiRequestHandler, requests_mock):

        project_id = 3
        api_request_handler.suites_data_from_provider.suite_id = None
        api_request_handler.suites_data_from_provider.name = None
        requests_mock.post(
            create_url(f"add_suite/{project_id}"),
            exc=requests.exceptions.ConnectTimeout,
        )
        resources_added, error = api_request_handler.add_suites(project_id)
        assert resources_added == [], "No resources should be added"

        assert (
            error == "Your upload to TestRail did not receive a successful response from your TestRail Instance."
            " Please check your settings and try again."
        ), "Connection error is expected"

    @pytest.mark.api_handler
    def test_add_sections_error(self, api_request_handler: ApiRequestHandler, requests_mock):
        project_id = 3
        requests_mock.post(
            create_url(f"add_section/{project_id}"),
            exc=requests.exceptions.ConnectTimeout,
        )
        resources_added, error = api_request_handler.add_sections(project_id)

        assert resources_added == [], "No resources should be added"
        assert (
            error == "Your upload to TestRail did not receive a successful response from your TestRail Instance."
            " Please check your settings and try again."
        ), "Connection error is expected"

        assert (
            api_request_handler.suites_data_from_provider.testsections[1].section_id is None
        ), "No resources should be added to DataProvider"

    @pytest.mark.api_handler
    def test_add_section_and_cases_error(self, api_request_handler: ApiRequestHandler, requests_mock):
        project_id = 3
        mocked_response_for_section = {
            "id": 12345,
            "suite_id": 4,
            "name": "Passed test",
        }

        mocked_response_for_case_1 = {
            "id": 4,
            "suite_id": 4,
            "section_id": 1234,
            "title": "testCase2",
            "custom_automation_id": "Skipped test.testCase2",
        }

        mocked_response_for_case_2 = {
            "id": 3,
            "suite_id": 4,
            "section_id": 12345,
            "title": "testCase3",
            "custom_automation_id": "Passed test.testCase3",
        }

        requests_mock.post(create_url(f"add_section/{project_id}"), json=mocked_response_for_section)
        requests_mock.post(
            create_url(f"add_case/{mocked_response_for_case_1['section_id']}"),
            json=mocked_response_for_case_1,
        )
        requests_mock.post(
            create_url(f"add_case/{mocked_response_for_case_2['section_id']}"),
            exc=requests.exceptions.ConnectTimeout,
        )

        api_request_handler.add_sections(project_id)
        resources_added, error = api_request_handler.add_cases()

        assert [case["title"] for case in resources_added] == [
            mocked_response_for_case_1["title"]
        ], "Added case title doesn't match mocked response title"
        assert [case["case_id"] for case in resources_added] == [
            mocked_response_for_case_1["id"],
        ], "Added case id doesn't match mocked response id"
        assert (
            error == "Your upload to TestRail did not receive a successful response from your TestRail Instance."
            " Please check your settings and try again."
        ), "Connection error is expected"

    @pytest.mark.api_handler
    def test_add_results_error(self, api_request_handler: ApiRequestHandler, requests_mock):
        run_id = 3
        requests_mock.post(
            create_url(f"add_results_for_cases/{run_id}"),
            exc=requests.exceptions.ConnectTimeout,
        )
        tests_mocked_response = {
            "offset": 0,
            "limit": 250,
            "size": 4,
            "_links": {"next": None, "prev": None},
            "tests": [
                {
                    "id": 18319,
                    "case_id": 6086,
                    "status_id": 5,
                    "assignedto_id": None,
                    "run_id": run_id,
                    "title": "Fail To Login With Invalid Password",
                }
            ],
        }
        requests_mock.get(create_url(f"get_tests/{run_id}"), json=tests_mocked_response)
        resources_added, error, results_added = api_request_handler.add_results(run_id)
        assert resources_added == [], "Expected empty list of added resources"
        assert (
            error == "Your upload to TestRail did not receive a successful response from your TestRail Instance."
            " Please check your settings and try again."
        ), "Connection error is expected"
        assert results_added == 0, "Expected 0 resources to be added."

    @pytest.mark.api_handler
    def test_add_results_keyboard_interrupt(self, api_request_handler: ApiRequestHandler, requests_mock, mocker):
        run_id = 3
        requests_mock.post(
            create_url(f"add_results_for_cases/{run_id}"),
            exc=requests.exceptions.ConnectTimeout,
        )
        mocker.patch("trcli.api.api_request_handler.as_completed", side_effect=KeyboardInterrupt)
        with pytest.raises(KeyboardInterrupt) as exception:
            api_request_handler.add_results(run_id)

    @pytest.mark.api_handler
    def test_add_suite_with_verify(self, api_request_handler_verify: ApiRequestHandler, requests_mock):
        project_id = 3
        mocked_response = {
            "description": "..",
            "id": 1,
            "name": "Suite1",
            "project_id": 1,
            "url": "http:///testrail/index.php?/suites/view/1",
        }

        api_request_handler_verify.suites_data_from_provider.suite_id = None
        requests_mock.post(create_url(f"add_suite/{project_id}"), json=mocked_response)
        resources_added, error = api_request_handler_verify.add_suites(project_id)
        assert error == "", "There should be no error in verification."

    @pytest.mark.api_handler
    def test_add_section_with_verify(self, handler_maker, requests_mock):
        project_id = 3
        mocked_response = {
            "id": 1235,
            "suite_id": 4,
            "name": "Passed test",
            "description": "Some description",
        }

        requests_mock.post(create_url(f"add_section/{project_id}"), json=mocked_response)
        api_request_handler_verify = handler_maker(verify=True)
        resources_added, error = api_request_handler_verify.add_sections(project_id)
        assert error == "", "There should be no error in verification."
        mocked_response["suite_id"] = 0
        api_request_handler_verify = handler_maker(verify=True)
        resources_added, error = api_request_handler_verify.add_sections(project_id)
        assert (
            error == "Data verification failed. Server added different resource than expected."
        ), "There should be error in verification."

    @pytest.mark.api_handler
    def test_add_case_with_verify(self, api_request_handler_verify: ApiRequestHandler, requests_mock):
        mocked_response_for_case = {
            "id": 3,
            "suite_id": 4,
            "section_id": 1234,
            "title": "testCase2",
            "estimate": "30s",
            "custom_automation_id": "Skipped test.testCase2",
        }

        requests_mock.post(
            create_url(f"add_case/{mocked_response_for_case['section_id']}"),
            json=mocked_response_for_case,
        )
        del api_request_handler_verify.suites_data_from_provider.testsections[1].testcases[0]
        resources_added, error = api_request_handler_verify.add_cases()
        assert error == "", "There should be no error in verification."
        mocked_response_for_case["estimate"] = "60s"
        api_request_handler_verify.suites_data_from_provider.testsections[0].testcases[1].case_id = None
        resources_added, error = api_request_handler_verify.add_cases()
        assert error == FAULT_MAPPING["data_verification_error"], "There should be error in verification."

    @pytest.mark.api_handler
    def test_delete_section(self, api_request_handler_verify: ApiRequestHandler, requests_mock):
        sections_id = [{"section_id": 1}]
        mocked_response_for_case = {"success": 200}

        requests_mock.post(
            create_url(f"delete_section/{sections_id[0]['section_id']}"),
            json=mocked_response_for_case,
        )

        resources_added, error = api_request_handler_verify.delete_sections(sections_id)
        assert error == "", "There should be no error in verification."

    @pytest.mark.api_handler
    def test_delete_suite(self, api_request_handler_verify: ApiRequestHandler, requests_mock):
        suite_id = 1
        mocked_response_for_case = {"success": 200}

        requests_mock.post(
            create_url(f"delete_suite/{suite_id}"),
            json=mocked_response_for_case,
        )

        resources_added, error = api_request_handler_verify.delete_suite(suite_id)
        assert error == "", "There should be no error in verification."

    @pytest.mark.api_handler
    def test_delete_cases(self, api_request_handler_verify: ApiRequestHandler, requests_mock):
        suite_id = 1
        cases = [{"case_id": 1}]
        mocked_response_for_case = {"success": 200}

        requests_mock.post(
            create_url(f"delete_cases/{suite_id}"),
            json=mocked_response_for_case,
        )

        resources_added, error = api_request_handler_verify.delete_cases(suite_id, cases)
        assert error == "", "There should be no error in verification."

    @pytest.mark.api_handler
    def test_delete_run(self, api_request_handler_verify: ApiRequestHandler, requests_mock):
        run_id = 1
        mocked_response_for_case = {"success": 200}

        requests_mock.post(
            create_url(f"delete_run/{run_id}"),
            json=mocked_response_for_case,
        )

        resources_added, error = api_request_handler_verify.delete_run(run_id)
        assert error == "", "There should be no error in verification."

    @pytest.mark.api_handler
<<<<<<< HEAD
    def test_update_run_with_include_all_false_standalone(self, api_request_handler: ApiRequestHandler, requests_mock):
        """Test update_run for standalone run with include_all=false"""
        run_id = 100
        run_name = "Updated Test Run"

        # Mock get_run response - standalone run (no plan_id), include_all=false
        get_run_response = {
            "id": run_id,
            "name": "Original Run",
            "description": "Original description",
            "refs": "REF-1",
            "include_all": False,
            "plan_id": None,
            "config_ids": [],
        }

        # Mock get_tests response - existing cases in run
        get_tests_response = {
            "offset": 0,
            "limit": 250,
            "size": 2,
            "_links": {"next": None, "prev": None},
            "tests": [{"id": 1, "case_id": 1, "status_id": 1}, {"id": 2, "case_id": 2, "status_id": 1}],
        }

        # Mock update_run response
        update_run_response = {"id": run_id, "name": run_name}

        requests_mock.get(create_url(f"get_run/{run_id}"), json=get_run_response)
        requests_mock.get(create_url(f"get_tests/{run_id}"), json=get_tests_response)
        requests_mock.post(create_url(f"update_run/{run_id}"), json=update_run_response)

        # Execute update_run
        run_data, error = api_request_handler.update_run(run_id, run_name)

        # Assertions
        assert error == "", "No error should occur"
        assert run_data["id"] == run_id, "Run ID should match"

        # Verify the payload sent to update_run
        request_history = requests_mock.request_history
        update_request = [r for r in request_history if "update_run" in r.url and r.method == "POST"][0]
        payload = update_request.json()

        assert payload["include_all"] == False, "include_all should be False"
        assert "case_ids" in payload, "case_ids should be present"
        # Should contain union of existing (1, 2) and report cases
        assert set(payload["case_ids"]) >= {1, 2}, "Should include existing case IDs"

    @pytest.mark.api_handler
    def test_update_run_with_include_all_false_plan_with_config(
        self, api_request_handler: ApiRequestHandler, requests_mock
    ):
        """Test update_run for run in plan with config and include_all=false (the bug scenario)"""
        run_id = 200
        run_name = "Updated Test Run in Plan"

        # Mock get_run response - run in plan with config, include_all=false
        get_run_response = {
            "id": run_id,
            "name": "Original Run",
            "description": "Original description",
            "refs": "REF-1",
            "include_all": False,
            "plan_id": 10,
            "config_ids": [5, 6],  # Has configs - will use update_run_in_plan_entry
        }

        # Mock get_tests response - existing cases
        get_tests_response = {
            "offset": 0,
            "limit": 250,
            "size": 3,
            "_links": {"next": None, "prev": None},
            "tests": [
                {"id": 1, "case_id": 188, "status_id": 1},
                {"id": 2, "case_id": 180, "status_id": 1},
                {"id": 3, "case_id": 191, "status_id": 1},
            ],
        }

        # Mock update_run_in_plan_entry response
        update_run_response = {"id": run_id, "name": run_name}

        requests_mock.get(create_url(f"get_run/{run_id}"), json=get_run_response)
        requests_mock.get(create_url(f"get_tests/{run_id}"), json=get_tests_response)
        requests_mock.post(create_url(f"update_run_in_plan_entry/{run_id}"), json=update_run_response)

        # Execute update_run
        run_data, error = api_request_handler.update_run(run_id, run_name)

        # Assertions
        assert error == "", "No error should occur"
        assert run_data["id"] == run_id, "Run ID should match"

        # Verify the payload sent to update_run_in_plan_entry
        request_history = requests_mock.request_history
        update_request = [r for r in request_history if "update_run_in_plan_entry" in r.url][0]
        payload = update_request.json()

        # THIS IS THE CRITICAL FIX - must include include_all=False
        assert payload["include_all"] == False, "include_all must be False (fixes the bug)"
        assert "case_ids" in payload, "case_ids should be present"
        # Should contain union of existing (188, 180, 191) and report cases
        assert set(payload["case_ids"]) >= {188, 180, 191}, "Should preserve existing case IDs"

    @pytest.mark.api_handler
    def test_update_run_with_include_all_true_preserves_setting(
        self, api_request_handler: ApiRequestHandler, requests_mock
    ):
        """Test update_run preserves include_all=true and doesn't send case_ids"""
        run_id = 300
        run_name = "Updated Run with Include All"

        # Mock get_run response - include_all=true
        get_run_response = {
            "id": run_id,
            "name": "Original Run",
            "description": "Original description",
            "refs": "REF-1",
            "include_all": True,  # Run includes all cases
            "plan_id": None,
            "config_ids": [],
        }

        # Mock update_run response
        update_run_response = {"id": run_id, "name": run_name, "include_all": True}

        requests_mock.get(create_url(f"get_run/{run_id}"), json=get_run_response)
        requests_mock.post(create_url(f"update_run/{run_id}"), json=update_run_response)

        # Execute update_run
        run_data, error = api_request_handler.update_run(run_id, run_name)

        # Assertions
        assert error == "", "No error should occur"
        assert run_data["include_all"] == True, "include_all should be preserved"

        # Verify the payload sent to update_run
        request_history = requests_mock.request_history
        update_request = [r for r in request_history if "update_run" in r.url and r.method == "POST"][0]
        payload = update_request.json()

        assert payload["include_all"] == True, "include_all should be True"
        assert "case_ids" not in payload, "case_ids should NOT be present when include_all=True"

    @pytest.mark.api_handler
    def test_update_run_handles_get_tests_error(self, api_request_handler: ApiRequestHandler, requests_mock):
        """Test update_run handles errors from get_tests gracefully"""
        run_id = 400
        run_name = "Test Run"

        # Mock get_run response - include_all=false
        get_run_response = {
            "id": run_id,
            "name": "Original Run",
            "description": "Original description",
            "refs": "REF-1",
            "include_all": False,
            "plan_id": None,
            "config_ids": [],
        }

        # Mock get_tests to return error (403 Forbidden, for example)
        requests_mock.get(create_url(f"get_run/{run_id}"), json=get_run_response)
        requests_mock.get(create_url(f"get_tests/{run_id}"), status_code=403, json={"error": "Access denied"})

        # Execute update_run - should fail gracefully
        run_data, error = api_request_handler.update_run(run_id, run_name)

        # Assertions
        assert run_data is None, "run_data should be None on error"
        assert error is not None, "Error message should be present"
        assert "Failed to get tests in run" in error, "Error should indicate get_tests failure"

    @pytest.mark.api_handler
    def test_update_run_with_include_all_false_plan_without_config(
        self, api_request_handler: ApiRequestHandler, requests_mock
    ):
        """Test update_run for run in plan without config uses update_plan_entry"""
        run_id = 500
        run_name = "Updated Test Run in Plan No Config"
        plan_id = 20
        entry_id = "abc-123"

        # Mock get_run response - run in plan without config
        get_run_response = {
            "id": run_id,
            "name": "Original Run",
            "description": "Original description",
            "refs": "REF-1",
            "include_all": False,
            "plan_id": plan_id,
            "config_ids": [],  # No configs - will use update_plan_entry
        }

        # Mock get_tests response
        get_tests_response = {
=======
    def test_upload_attachments_413_error(self, api_request_handler: ApiRequestHandler, requests_mock, tmp_path):
        """Test that 413 errors (file too large) are properly reported."""
        run_id = 1

        # Mock get_tests endpoint
        mocked_tests_response = {
            "offset": 0,
            "limit": 250,
            "size": 1,
            "_links": {"next": None, "prev": None},
            "tests": [{"id": 1001, "case_id": 100}],
        }
        requests_mock.get(create_url(f"get_tests/{run_id}"), json=mocked_tests_response)

        # Create a temporary test file
        test_file = tmp_path / "large_attachment.jpg"
        test_file.write_text("test content")

        # Mock add_attachment_to_result endpoint to return 413
        requests_mock.post(
            create_url("add_attachment_to_result/2001"),
            status_code=413,
            text='<!DOCTYPE HTML PUBLIC "-//IETF//DTD HTML 2.0//EN">\n<html><head>\n<title>413 Request Entity Too Large</title>\n</head><body>\n<h1>Request Entity Too Large</h1>\n</body></html>\n',
        )

        # Prepare test data
        report_results = [{"case_id": 100, "attachments": [str(test_file)]}]
        results = [{"id": 2001, "test_id": 1001}]

        # Call upload_attachments
        api_request_handler.upload_attachments(report_results, results, run_id)

        # Verify the request was made (case-insensitive comparison)
        assert requests_mock.last_request.url.lower() == create_url("add_attachment_to_result/2001").lower()

    @pytest.mark.api_handler
    def test_upload_attachments_success(self, api_request_handler: ApiRequestHandler, requests_mock, tmp_path):
        """Test that successful attachment uploads work correctly."""
        run_id = 1

        # Mock get_tests endpoint
        mocked_tests_response = {
            "offset": 0,
            "limit": 250,
            "size": 1,
            "_links": {"next": None, "prev": None},
            "tests": [{"id": 1001, "case_id": 100}],
        }
        requests_mock.get(create_url(f"get_tests/{run_id}"), json=mocked_tests_response)

        # Create a temporary test file
        test_file = tmp_path / "test_attachment.jpg"
        test_file.write_text("test content")

        # Mock add_attachment_to_result endpoint to return success
        requests_mock.post(create_url("add_attachment_to_result/2001"), status_code=200, json={"attachment_id": 5001})

        # Prepare test data
        report_results = [{"case_id": 100, "attachments": [str(test_file)]}]
        results = [{"id": 2001, "test_id": 1001}]

        # Call upload_attachments
        api_request_handler.upload_attachments(report_results, results, run_id)

        # Verify the request was made (case-insensitive comparison)
        assert requests_mock.last_request.url.lower() == create_url("add_attachment_to_result/2001").lower()

    @pytest.mark.api_handler
    def test_upload_attachments_file_not_found(self, api_request_handler: ApiRequestHandler, requests_mock):
        """Test that missing attachment files are properly reported."""
        run_id = 1

        # Mock get_tests endpoint
        mocked_tests_response = {
>>>>>>> cf0ebcf1
            "offset": 0,
            "limit": 250,
            "size": 1,
            "_links": {"next": None, "prev": None},
<<<<<<< HEAD
            "tests": [{"id": 1, "case_id": 50, "status_id": 1}],
        }

        # Mock get_plan response
        get_plan_response = {
            "id": plan_id,
            "entries": [{"id": entry_id, "runs": [{"id": run_id, "entry_id": entry_id}]}],
        }

        # Mock update_plan_entry response
        update_plan_response = {"id": run_id, "name": run_name}

        requests_mock.get(create_url(f"get_run/{run_id}"), json=get_run_response)
        requests_mock.get(create_url(f"get_tests/{run_id}"), json=get_tests_response)
        requests_mock.get(create_url(f"get_plan/{plan_id}"), json=get_plan_response)
        requests_mock.post(create_url(f"update_plan_entry/{plan_id}/{entry_id}"), json=update_plan_response)

        # Execute update_run
        run_data, error = api_request_handler.update_run(run_id, run_name)

        # Assertions
        assert error == "", "No error should occur"
        assert run_data["id"] == run_id, "Run ID should match"

        # Verify update_plan_entry was called with correct payload
        request_history = requests_mock.request_history
        update_request = [r for r in request_history if f"update_plan_entry/{plan_id}/{entry_id}" in r.url][0]
        payload = update_request.json()

        assert payload["include_all"] == False, "include_all should be False"
        assert "case_ids" in payload, "case_ids should be present"
        assert 50 in payload["case_ids"], "Should include existing case ID"
=======
            "tests": [{"id": 1001, "case_id": 100}],
        }
        requests_mock.get(create_url(f"get_tests/{run_id}"), json=mocked_tests_response)

        # Prepare test data with non-existent file
        report_results = [{"case_id": 100, "attachments": ["/path/to/nonexistent/file.jpg"]}]
        results = [{"id": 2001, "test_id": 1001}]

        # Call upload_attachments - should not raise exception
        api_request_handler.upload_attachments(report_results, results, run_id)
>>>>>>> cf0ebcf1
<|MERGE_RESOLUTION|>--- conflicted
+++ resolved
@@ -828,7 +828,6 @@
         assert error == "", "There should be no error in verification."
 
     @pytest.mark.api_handler
-<<<<<<< HEAD
     def test_update_run_with_include_all_false_standalone(self, api_request_handler: ApiRequestHandler, requests_mock):
         """Test update_run for standalone run with include_all=false"""
         run_id = 100
@@ -1027,8 +1026,44 @@
 
         # Mock get_tests response
         get_tests_response = {
-=======
-    def test_upload_attachments_413_error(self, api_request_handler: ApiRequestHandler, requests_mock, tmp_path):
+            "offset": 0,
+            "limit": 250,
+            "size": 1,
+            "_links": {"next": None, "prev": None},
+            "tests": [{"id": 1, "case_id": 50, "status_id": 1}],
+        }
+
+        # Mock get_plan response
+        get_plan_response = {
+            "id": plan_id,
+            "entries": [{"id": entry_id, "runs": [{"id": run_id, "entry_id": entry_id}]}],
+        }
+
+        # Mock update_plan_entry response
+        update_plan_response = {"id": run_id, "name": run_name}
+
+        requests_mock.get(create_url(f"get_run/{run_id}"), json=get_run_response)
+        requests_mock.get(create_url(f"get_tests/{run_id}"), json=get_tests_response)
+        requests_mock.get(create_url(f"get_plan/{plan_id}"), json=get_plan_response)
+        requests_mock.post(create_url(f"update_plan_entry/{plan_id}/{entry_id}"), json=update_plan_response)
+
+        # Execute update_run
+        run_data, error = api_request_handler.update_run(run_id, run_name)
+
+        # Assertions
+        assert error == "", "No error should occur"
+        assert run_data["id"] == run_id, "Run ID should match"
+
+        # Verify update_plan_entry was called with correct payload
+        request_history = requests_mock.request_history
+        update_request = [r for r in request_history if f"update_plan_entry/{plan_id}/{entry_id}" in r.url][0]
+        payload = update_request.json()
+
+        assert payload["include_all"] == False, "include_all should be False"
+        assert "case_ids" in payload, "case_ids should be present"
+        assert 50 in payload["case_ids"], "Should include existing case ID"
+        
+        def test_upload_attachments_413_error(self, api_request_handler: ApiRequestHandler, requests_mock, tmp_path):
         """Test that 413 errors (file too large) are properly reported."""
         run_id = 1
 
@@ -1102,45 +1137,6 @@
 
         # Mock get_tests endpoint
         mocked_tests_response = {
->>>>>>> cf0ebcf1
-            "offset": 0,
-            "limit": 250,
-            "size": 1,
-            "_links": {"next": None, "prev": None},
-<<<<<<< HEAD
-            "tests": [{"id": 1, "case_id": 50, "status_id": 1}],
-        }
-
-        # Mock get_plan response
-        get_plan_response = {
-            "id": plan_id,
-            "entries": [{"id": entry_id, "runs": [{"id": run_id, "entry_id": entry_id}]}],
-        }
-
-        # Mock update_plan_entry response
-        update_plan_response = {"id": run_id, "name": run_name}
-
-        requests_mock.get(create_url(f"get_run/{run_id}"), json=get_run_response)
-        requests_mock.get(create_url(f"get_tests/{run_id}"), json=get_tests_response)
-        requests_mock.get(create_url(f"get_plan/{plan_id}"), json=get_plan_response)
-        requests_mock.post(create_url(f"update_plan_entry/{plan_id}/{entry_id}"), json=update_plan_response)
-
-        # Execute update_run
-        run_data, error = api_request_handler.update_run(run_id, run_name)
-
-        # Assertions
-        assert error == "", "No error should occur"
-        assert run_data["id"] == run_id, "Run ID should match"
-
-        # Verify update_plan_entry was called with correct payload
-        request_history = requests_mock.request_history
-        update_request = [r for r in request_history if f"update_plan_entry/{plan_id}/{entry_id}" in r.url][0]
-        payload = update_request.json()
-
-        assert payload["include_all"] == False, "include_all should be False"
-        assert "case_ids" in payload, "case_ids should be present"
-        assert 50 in payload["case_ids"], "Should include existing case ID"
-=======
             "tests": [{"id": 1001, "case_id": 100}],
         }
         requests_mock.get(create_url(f"get_tests/{run_id}"), json=mocked_tests_response)
@@ -1151,4 +1147,3 @@
 
         # Call upload_attachments - should not raise exception
         api_request_handler.upload_attachments(report_results, results, run_id)
->>>>>>> cf0ebcf1
