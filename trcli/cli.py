import os
import sys
from beartype.typing import List, Union

import click
import yaml
from pathlib import Path
from requests.models import PreparedRequest, InvalidURL, MissingSchema

from click.core import ParameterSource
from tqdm import tqdm

from trcli.constants import (
    FAULT_MAPPING,
    MISSING_COMMAND_SLOGAN,
    TOOL_USAGE,
    TOOL_VERSION,
    COMMAND_FAULT_MAPPING,
)
from trcli.data_classes.data_parsers import FieldsParser
from trcli.settings import DEFAULT_API_CALL_TIMEOUT, DEFAULT_BATCH_SIZE

CONTEXT_SETTINGS = dict(auto_envvar_prefix="TR_CLI")

trcli_folder = Path(__file__).parent
cmd_folder = trcli_folder / "commands/"


class Environment:
    def __init__(self, cmd="parse_junit"):
        self.cmd = cmd
        self.home = os.getcwd()
        self.default_config_file = True
        self.params_from_config = dict()
        self.file = None
        self.host = None
        self.project = None
        self.project_id = None
        self.title = None
        self.username = None
        self.password = None
        self.key = None
        self.verbose = None
        self.verify = None
        self.config = None
        self.batch_size = None
        self.timeout = None
        self.suite_id = None
        self.suite_name = None
        self.run_id = None
        self.plan_id = None
        self.config_ids = None
        self.milestone_id = None
        self.run_start_date = None
        self.run_end_date = None
        self.section_id = None
        self.auto_creation_response = None
        self.silent = None
        self.close_run = None
        self.insecure = None
        self.run_description = None
        self.case_matcher = None
        self.special_parser = None
        self._case_fields = None
        self._result_fields = None
        self.allow_ms = False
        self.run_assigned_to_id = None
        self.run_case_ids = None
        self.run_include_all = None
        self.auto_close_run = None
        self.run_refs = None
        self.test_run_ref = None
        self.json_output = None
        self.update_existing_cases = None
        self.update_strategy = None
        self.proxy = None
        self.assign_failed_to = None  # Add proxy related attributes
        self.noproxy = None
        self.proxy_user = None
        self.parallel_pagination = None

    @property
    def case_fields(self):
        return self._case_fields

    @case_fields.setter
    def case_fields(self, case_fields: Union[List[str], dict]):
        fields_dict, error = FieldsParser.resolve_fields(case_fields)
        if error:
            self.elog(error)
            exit(1)
        self._case_fields = fields_dict

    @property
    def result_fields(self):
        return self._result_fields

    @result_fields.setter
    def result_fields(self, result_fields: Union[List[str], dict]):
        fields_dict, error = FieldsParser.resolve_fields(result_fields)
        if error:
            self.elog(error)
            exit(1)
        self._result_fields = fields_dict

    def log(self, msg: str, new_line=True, *args):
        """Logs a message to stdout only if silent mode is disabled."""
        if not self.silent:
            if args:
                msg %= args
            click.echo(msg, file=sys.stdout, nl=new_line)

    def vlog(self, msg: str, *args):
        """Logs a message to stdout only if the verbose option is enabled."""
        if self.verbose:
            self.log(msg, *args)

    @staticmethod
    def elog(msg: str, new_line=True, *args):
        """Logs a message to stderr."""
        if args:
            msg %= args
        click.echo(msg, file=sys.stderr, nl=new_line)

    def get_progress_bar(self, results_amount: int, prefix: str):
        disabled = True if self.silent else False
        return tqdm(
            total=results_amount,
            bar_format=prefix + ": {n_fmt}/{total_fmt}{postfix}",
            disable=disabled,
        )

    def get_prompt_response_for_auto_creation(self, msg: str, *args):
        """Prompts for confirmation (yes/no) if auto_creation_response (--no/--yes parameters) is not set"""
        if self.auto_creation_response is None:
            return click.confirm(msg)
        else:
            return self.auto_creation_response

    def set_parameters(self, context: click.core.Context):
        """Sets parameters based on context. The function will override parameters with config file values
        depending on the parameter source and config file source (default or custom)"""
        if self.default_config_file:
            param_sources_types = [ParameterSource.DEFAULT]
        else:
            param_sources_types = [ParameterSource.DEFAULT, ParameterSource.ENVIRONMENT]

        # First, get parameters from parent context (global options like --verbose)
        if context.parent:
            for param, value in context.parent.params.items():
                if param == "config":
                    continue
                param_config_value = self.params_from_config.get(param, None)
                param_source = context.parent.get_parameter_source(param)

                if param_source in param_sources_types and param_config_value is not None:
                    setattr(self, param, param_config_value)
                else:
                    setattr(self, param, value)

        # Then, process current context parameters (subcommand-specific options)
        for param, value in context.params.items():
            # Don't set config again
            # Skip setting config again
            if param == "config":
                continue
            param_config_value = self.params_from_config.get(param, None)
            param_source = context.get_parameter_source(param)

            # Set parameter from config or CLI/environment depending on the source
            if param_source in param_sources_types and param_config_value is not None:
                setattr(self, param, param_config_value)
            else:
                setattr(self, param, value)

    def check_for_required_parameters(self):
        """Checks that all required parameters were set. If not error message would be printed and
        program will exit with exit code 1"""
        APPLIED_FAULT_MAPPING = COMMAND_FAULT_MAPPING[self.cmd]
        for param, value in vars(self).items():
            if ("missing_" + param in APPLIED_FAULT_MAPPING and not value) and not (param == "title" and self.run_id):
                self.elog(APPLIED_FAULT_MAPPING["missing_" + param])
                exit(1)
        # special case for password and key (both needs to be missing for the error message to show up)
        if not self.password and not self.key:
            self.elog(APPLIED_FAULT_MAPPING["missing_password_and_key"])
            exit(1)
        # validate host syntax
        try:
            request = PreparedRequest()
            request.prepare_url(self.host, params=None)
        except (InvalidURL, MissingSchema):
            self.elog(APPLIED_FAULT_MAPPING["host_issues"])
            exit(1)

    def parse_config_file(self, context: click.Context):
        """Sets config file path from context and information if default or custom config file should be used."""
        executable_folder = Path(sys.argv[0]).parent

        if context.params["config"]:
            self.config = context.params["config"]
            self.default_config_file = False
        else:
            if Path(executable_folder / "config.yml").is_file():
                self.config = executable_folder / "config.yml"
            elif Path(executable_folder / "config.yaml").is_file():
                self.config = executable_folder / "config.yaml"
            else:
                self.config = None
        if self.config:
            self.parse_params_from_config_file(self.config)

    def parse_params_from_config_file(self, file_path: Path):
        self.params_from_config = {}
        try:
            with open(file_path, "r") as f:
                file_content = yaml.safe_load_all(f)
                for page_content in file_content:
                    if page_content:
                        self.params_from_config.update(page_content)
                        if self.params_from_config.get("config") is not None and self.default_config_file:
                            self.default_config_file = False
                            self.parse_params_from_config_file(self.params_from_config["config"])
        except (yaml.YAMLError, ValueError, TypeError) as e:
            self.elog(FAULT_MAPPING["yaml_file_parse_issue"].format(file_path=file_path))
            self.elog(f"Error details:\n{e}")
            if not self.default_config_file:
                exit(1)
            self.params_from_config = {}
        except IOError:
            self.elog(FAULT_MAPPING["file_open_issue"].format(file_path=file_path))
            if not self.default_config_file:
                exit(1)
            self.params_from_config = {}


pass_environment = click.make_pass_decorator(Environment, ensure=True)


class TRCLI(click.MultiCommand):
    def __init__(self, *args, **kwargs):
        # Use invoke_without_command=True to be able to print
        # short tool description when starting without parameters
        print(TOOL_VERSION)
        click.MultiCommand.__init__(self, invoke_without_command=True, *args, **kwargs)

    def list_commands(self, context: click.Context):
        commands = []
        for filename in cmd_folder.iterdir():
            if filename.name.endswith(".py") and filename.name.startswith("cmd_"):
                commands.append(filename.name[4:-3])
        commands.sort()
        return commands

    def get_command(self, context: click.Context, name: str):
        try:
            mod = __import__(f"trcli.commands.cmd_{name}", None, None, ["cli"])
        except ImportError:
            print("trcli failed to load")
            return
        return mod.cli

    def main(self, *args, **kwargs):
        """Overriding to disable automatic glob patterns expansion"""
        return super().main(windows_expand_args=False, *args, **kwargs)


@click.command(cls=TRCLI, context_settings=CONTEXT_SETTINGS)
@click.pass_context
@pass_environment
@click.option(
    "-c",
    "--config",
    type=click.Path(),
    metavar="",
    help="Optional path definition for testrail-credentials file or CF file.",
)
@click.option("-h", "--host", metavar="", help="Hostname of instance.")
@click.option(
    "--project",
    metavar="",
    help="Name of project the Test Run should be created under.",
)
@click.option(
    "--project-id",
    type=click.IntRange(min=1),
    metavar="",
    help="Project id. Will be only used in case project name will be duplicated in TestRail",
)
@click.option("-u", "--username", type=click.STRING, metavar="", help="Username.")
@click.option("-p", "--password", type=click.STRING, metavar="", help="Password.")
@click.option(
    "-k",
    "--key",
    metavar="",
    help="API key used for authenticating with TestRail. This must be used in conjunction with --username. If provided, --password is not required.",
)
@click.option("-v", "--verbose", is_flag=True, help="Output all API calls and their results.")
@click.option("--verify", is_flag=True, help="Verify the data was added correctly.")
@click.option("--insecure", is_flag=True, help="Allow insecure requests.")
@click.option(
    "-b",
    "--batch-size",
    type=click.IntRange(min=2),
    default=DEFAULT_BATCH_SIZE,
    show_default=str(DEFAULT_BATCH_SIZE),
    metavar="",
    help="Configurable batch size.",
)
@click.option(
    "-t",
    "--timeout",
    type=click.FloatRange(min=0),
    default=DEFAULT_API_CALL_TIMEOUT,
    show_default=str(DEFAULT_API_CALL_TIMEOUT),
    metavar="",
    help="Batch timeout duration.",
)
@click.option(
    "-y",
    "--yes",
    "auto_creation_response",
    flag_value=True,
    help="answer 'yes' to all prompts around auto-creation",
    default=None,
)
@click.option(
    "-n",
    "--no",
    "auto_creation_response",
    flag_value=False,
    help="answer 'no' to all prompts around auto-creation",
    default=None,
)
@click.option(
    "-s",
    "--silent",
    flag_value=True,
    is_flag=True,
    help="Silence stdout",
    default=False,
)
@click.option("--proxy", metavar="", help="Proxy address and port (e.g., http://proxy.example.com:8080).")
@click.option("--proxy-user", metavar="", help="Proxy username and password in the format 'username:password'.")
@click.option(
    "--noproxy", metavar="", help="Comma-separated list of hostnames to bypass the proxy (e.g., localhost,127.0.0.1)."
<<<<<<< HEAD
=======
)
@click.option(
    "--parallel-pagination", is_flag=True, help="Enable parallel pagination for faster case fetching (experimental)."
>>>>>>> 0f3670f0
)
def cli(environment: Environment, context: click.core.Context, *args, **kwargs):
    """TestRail CLI"""
    if not sys.argv[1:]:
        click.echo(TOOL_USAGE)
        exit(0)

    # This check is due to usage of invoke_without_command=True in TRCLI class.
    if not context.invoked_subcommand:
        print(MISSING_COMMAND_SLOGAN)
        exit(2)

    environment.parse_config_file(context)
    environment.set_parameters(context)<|MERGE_RESOLUTION|>--- conflicted
+++ resolved
@@ -344,12 +344,9 @@
 @click.option("--proxy-user", metavar="", help="Proxy username and password in the format 'username:password'.")
 @click.option(
     "--noproxy", metavar="", help="Comma-separated list of hostnames to bypass the proxy (e.g., localhost,127.0.0.1)."
-<<<<<<< HEAD
-=======
 )
 @click.option(
     "--parallel-pagination", is_flag=True, help="Enable parallel pagination for faster case fetching (experimental)."
->>>>>>> 0f3670f0
 )
 def cli(environment: Environment, context: click.core.Context, *args, **kwargs):
     """TestRail CLI"""
