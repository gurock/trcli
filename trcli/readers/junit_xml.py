<<<<<<< HEAD
=======
from pathlib import Path
from typing import Union
>>>>>>> be8b8eb4
from junitparser import TestCase, TestSuite, JUnitXml, Attr, JUnitXmlError
from xml.etree import ElementTree as etree
from trcli.readers.file_parser import FileParser
from trcli.data_classes.dataclass_testrail import (
    TestRailCase,
    TestRailSuite,
    TestRailSection,
    TestRailProperty,
    TestRailResult,
)

TestCase.id = Attr("id")
TestSuite.id = Attr("id")
JUnitXml.id = Attr("id")


class JunitParser(FileParser):
    @classmethod
<<<<<<< HEAD
    def _add_root_element_to_tree(cls, filepath) -> etree:
=======
    def _add_root_element_to_tree(cls, filepath: Union[str, Path]) -> etree:
>>>>>>> be8b8eb4
        """
        Because some of junits have XML root as testsuites and some not.
        This way make sure that we always have testsuites root.
        """
        tree = etree.parse(filepath)
        root_elem = tree.getroot()
        if root_elem.tag == "testsuites":
            return tree
        elif root_elem.tag == "testsuite":
            new_root = etree.Element("testsuites")
            new_root.insert(0, root_elem)
            return etree.ElementTree(new_root)
        else:
            raise JUnitXmlError("Invalid format.")

<<<<<<< HEAD
    def parse_file(self) -> SuitesDataclass:
        xml = JUnitXml.fromfile(
            self.filepath, parse_func=self._add_root_element_to_tree
        )
        test_suites = []
        for suite in xml:
            test_cases = []
            properties = []
            for property in suite.properties():
                properties.append(PropertiesDataclass(property.name, property.value))
            for case in suite:
                test_cases.append(
                    TestCaseDataclass(case.name, case.id, case.time, case.result)
                )
            test_suites.append(
                TestSuiteDataclass(
                    suite.name, suite.id, suite.time, test_cases, properties
                )
            )

        xml_dataclass = SuitesDataclass(xml.name, xml.id, xml.time, test_suites)
        return xml_dataclass
=======
    def parse_file(self) -> TestRailSuite:
        suite = JUnitXml.fromfile(
            self.filepath, parse_func=self._add_root_element_to_tree
        )

        test_sections = []
        for section in suite:
            test_cases = []
            properties = []
            for prop in section.properties():
                properties.append(TestRailProperty(prop.name, prop.value))
            for case in section:

                test_cases.append(
                    TestRailCase(
                        section.id,
                        case.name,
                        case.id,
                        case.time,
                        result=(
                            TestRailResult(case.id, junit_result_unparsed=case.result)
                        ),
                    )
                )
            test_sections.append(
                TestRailSection(
                    section.name,
                    suite.id,
                    time=section.time,
                    section_id=section.id,
                    testcases=test_cases,
                    properties=properties,
                )
            )

        suite = TestRailSuite(
            suite.name, suite_id=suite.id, time=suite.time, testsections=test_sections
        )
        return suite
>>>>>>> be8b8eb4
<|MERGE_RESOLUTION|>--- conflicted
+++ resolved
@@ -1,8 +1,5 @@
-<<<<<<< HEAD
-=======
 from pathlib import Path
 from typing import Union
->>>>>>> be8b8eb4
 from junitparser import TestCase, TestSuite, JUnitXml, Attr, JUnitXmlError
 from xml.etree import ElementTree as etree
 from trcli.readers.file_parser import FileParser
@@ -21,11 +18,7 @@
 
 class JunitParser(FileParser):
     @classmethod
-<<<<<<< HEAD
-    def _add_root_element_to_tree(cls, filepath) -> etree:
-=======
     def _add_root_element_to_tree(cls, filepath: Union[str, Path]) -> etree:
->>>>>>> be8b8eb4
         """
         Because some of junits have XML root as testsuites and some not.
         This way make sure that we always have testsuites root.
@@ -41,30 +34,6 @@
         else:
             raise JUnitXmlError("Invalid format.")
 
-<<<<<<< HEAD
-    def parse_file(self) -> SuitesDataclass:
-        xml = JUnitXml.fromfile(
-            self.filepath, parse_func=self._add_root_element_to_tree
-        )
-        test_suites = []
-        for suite in xml:
-            test_cases = []
-            properties = []
-            for property in suite.properties():
-                properties.append(PropertiesDataclass(property.name, property.value))
-            for case in suite:
-                test_cases.append(
-                    TestCaseDataclass(case.name, case.id, case.time, case.result)
-                )
-            test_suites.append(
-                TestSuiteDataclass(
-                    suite.name, suite.id, suite.time, test_cases, properties
-                )
-            )
-
-        xml_dataclass = SuitesDataclass(xml.name, xml.id, xml.time, test_suites)
-        return xml_dataclass
-=======
     def parse_file(self) -> TestRailSuite:
         suite = JUnitXml.fromfile(
             self.filepath, parse_func=self._add_root_element_to_tree
@@ -103,5 +72,4 @@
         suite = TestRailSuite(
             suite.name, suite_id=suite.id, time=suite.time, testsections=test_sections
         )
-        return suite
->>>>>>> be8b8eb4
+        return suite