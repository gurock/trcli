from dataclasses import dataclass, field
from typing import List
from serde import serialize, deserialize


@serialize
@deserialize
@dataclass
class TestRailResult:
    """Class for creating Test Rail result for cases"""

    case_id: int
    status_id: int = None
    comment: str = None
    version: str = None
    elapsed: str = None
    defects: str = None
    assignedto_id: int = None
<<<<<<< HEAD
    junit_result_unparsed: list = field(
        default_factory=list, metadata={"serde_skip": True}
    )
=======
    junit_result_unparsed: list = field(default=None, metadata={"serde_skip": True})
>>>>>>> ae6c6f7e

    def __post_init__(self):
        if self.junit_result_unparsed is not None:
            self.status_id = self.calculate_status_id_from_junit_element(
                self.junit_result_unparsed
            )
            self.comment = self.get_comment_from_junit_element(
                self.junit_result_unparsed
            )

    @staticmethod
    def calculate_status_id_from_junit_element(junit_result: list) -> int:
        """
         Calculate id for first result. In junit no result mean pass
        1 - Passed
        3 - Untested
        4 - Retest
        5 - Failed
        """
        if len(junit_result) == 0:
            return 1
        test_result_tag = junit_result[0]._tag.lower()
        if test_result_tag == "skipped":
            return 4
        elif test_result_tag == "error" or "failure":
            return 5

    @staticmethod
    def get_comment_from_junit_element(junit_result: list) -> str:
        if len(junit_result) == 0:
            return ""
        elif not any(
            [junit_result[0].type, junit_result[0].message, junit_result[0].text]
        ):
            return ""
        else:
            return f"Type: {junit_result[0].type or ''}\nMessage: {junit_result[0].message or ''}\nText: {junit_result[0].text or ''}"


@serialize
@deserialize
@dataclass
class TestRailCase:
    """Class for creating Test Rail test case"""

    section_id: int
    title: str
    case_id: str = None
    estimate: str = None
    template_id: int = None
    type_id: int = None
    milestone_id: int = None
    refs: str = None
    result: TestRailResult = None


@serialize
@deserialize
@dataclass
class TestRailProperty:
    """Class for creating Test Rail property - run description"""

    name: str
    value: str
    description: str = field(init=False)

    def __post_init__(self):
        self.description = f"{self.name}: {self.value}"


@serialize
@deserialize
@dataclass
class TestRailSection:
    """Class for creating Test Rail test section"""

    name: str
    suite_id: str
    time: str = None
    parent_id: int = None
    description: str = None
    section_id: int = None
    testcases: List[TestRailCase] = field(default_factory=list)
    properties: List[TestRailProperty] = field(default_factory=list)


@serialize
@deserialize
@dataclass
class TestRailSuite:
    """Class for creating Test Rail Suite fields"""

    name: str
    suite_id: str = None
    time: str = None
    description: str = None
    testsections: List[TestRailSection] = field(default_factory=list)<|MERGE_RESOLUTION|>--- conflicted
+++ resolved
@@ -16,13 +16,7 @@
     elapsed: str = None
     defects: str = None
     assignedto_id: int = None
-<<<<<<< HEAD
-    junit_result_unparsed: list = field(
-        default_factory=list, metadata={"serde_skip": True}
-    )
-=======
     junit_result_unparsed: list = field(default=None, metadata={"serde_skip": True})
->>>>>>> ae6c6f7e
 
     def __post_init__(self):
         if self.junit_result_unparsed is not None:
