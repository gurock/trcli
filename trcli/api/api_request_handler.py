import html, json, os
import time
from concurrent.futures import ThreadPoolExecutor, as_completed
from beartype.typing import List, Union, Tuple, Dict

from trcli.api.api_client import APIClient, APIClientResult
from trcli.api.api_response_verify import ApiResponseVerify
from trcli.cli import Environment
from trcli.constants import (
    ProjectErrors,
    FAULT_MAPPING,
    OLD_SYSTEM_NAME_AUTOMATION_ID,
    UPDATED_SYSTEM_NAME_AUTOMATION_ID,
)
from trcli.data_classes.data_parsers import MatchersParser
from trcli.data_classes.dataclass_testrail import TestRailSuite, TestRailCase, ProjectData
from trcli.data_providers.api_data_provider import ApiDataProvider
from trcli.settings import (
    MAX_WORKERS_ADD_RESULTS,
    MAX_WORKERS_ADD_CASE,
    ENABLE_PARALLEL_PAGINATION,
    MAX_WORKERS_PARALLEL_PAGINATION,
)


class ApiRequestHandler:
    """Sends requests based on DataProvider bodies"""

    def __init__(
        self,
        environment: Environment,
        api_client: APIClient,
        suites_data: TestRailSuite,
        verify: bool = False,
    ):
        self.environment = environment
        self.client = api_client
        self.suffix = api_client.VERSION
        self.data_provider = ApiDataProvider(
            suites_data,
            environment.case_fields,
            environment.run_description,
            environment.result_fields,
            environment.section_id,
        )
        self.suites_data_from_provider = self.data_provider.suites_input
        self.response_verifier = ApiResponseVerify(verify)

    def check_automation_id_field(self, project_id: int) -> Union[str, None]:
        """
        Checks if the automation_id field (custom_automation_id or custom_case_automation_id) is available for the project
        :param project_id: the id of the project
        :return: error message
        """
        response = self.client.send_get("get_case_fields")
        if not response.error_message:
            fields: List = response.response_text
            automation_id_field = next(
                filter(
                    lambda x: x["system_name"] in [OLD_SYSTEM_NAME_AUTOMATION_ID, UPDATED_SYSTEM_NAME_AUTOMATION_ID],
                    fields,
                ),
                None,
            )
            if automation_id_field:
                if automation_id_field["is_active"] is False:
                    return FAULT_MAPPING["automation_id_unavailable"]
                if not automation_id_field["configs"]:
                    self._active_automation_id_field = automation_id_field["system_name"]
                    return None
                for config in automation_id_field["configs"]:
                    context = config["context"]
                    if context["is_global"] or project_id in context["project_ids"]:
                        self._active_automation_id_field = automation_id_field["system_name"]
                        return None
                return FAULT_MAPPING["automation_id_unavailable"]
            else:
                return FAULT_MAPPING["automation_id_unavailable"]
        else:
            return response.error_message

    def get_project_data(self, project_name: str, project_id: int = None) -> ProjectData:
        """
        Send get_projects with project name
        :project_name: Project name
        :returns: ProjectData
        """
        projects_data, error = self.__get_all_projects()
        if not error:
            available_projects = [project for project in projects_data if project["name"] == project_name]

            if len(available_projects) == 1:
                return ProjectData(
                    project_id=int(available_projects[0]["id"]),
                    suite_mode=int(available_projects[0]["suite_mode"]),
                    error_message=error,
                )
            elif len(available_projects) > 1:
                if project_id in [project["id"] for project in available_projects]:
                    project_index = [
                        index for index, project in enumerate(available_projects) if project["id"] == project_id
                    ][0]
                    return ProjectData(
                        project_id=int(available_projects[project_index]["id"]),
                        suite_mode=int(available_projects[project_index]["suite_mode"]),
                        error_message=error,
                    )
                else:
                    return ProjectData(
                        project_id=ProjectErrors.multiple_project_same_name,
                        suite_mode=-1,
                        error_message=FAULT_MAPPING["more_than_one_project"],
                    )
            else:
                return ProjectData(
                    project_id=ProjectErrors.not_existing_project,
                    suite_mode=-1,
                    error_message=FAULT_MAPPING["project_doesnt_exists"],
                )
        else:
            return ProjectData(
                project_id=ProjectErrors.other_error,
                suite_mode=-1,
                error_message=error,
            )

    def check_suite_id(self, project_id: int) -> Tuple[bool, str]:
        """
        Check if suite from DataProvider exist using get_suites endpoint
        :project_id: project id
        :returns: True if exists in suites. False if not.
        """
        suite_id = self.suites_data_from_provider.suite_id
        suites_data, error = self.__get_all_suites(project_id)
        if not error:
            available_suites = [suite for suite in suites_data if suite["id"] == suite_id]
            return (
                (True, "")
                if len(available_suites) > 0
                else (False, FAULT_MAPPING["missing_suite"].format(suite_id=suite_id))
            )
        else:
            return None, suites_data.error_message

    def resolve_suite_id_using_name(self, project_id: int) -> Tuple[int, str]:
        """Get suite ID matching suite name on data provider or returns -1 if unable to match any suite.
        :arg project_id: project id
        :returns: tuple with id of the suite and error message"""
        suite_id = -1
        suite_name = self.suites_data_from_provider.name
        suites_data, error = self.__get_all_suites(project_id)
        if not error:
            for suite in suites_data:
                if suite["name"] == suite_name:
                    suite_id = suite["id"]
                    self.data_provider.update_data([{"suite_id": suite["id"], "name": suite["name"]}])
                    break
            return (
                (suite_id, "")
                if suite_id != -1
                else (-1, FAULT_MAPPING["missing_suite_by_name"].format(suite_name=suite_name))
            )
        else:
            return -1, error

    def get_suite_ids(self, project_id: int) -> Tuple[List[int], str]:
        """Get suite IDs for requested project_id.
        : project_id: project id
        : returns: tuple with list of suite ids and error string"""
        available_suites = []
        returned_resources = []
        suites_data, error = self.__get_all_suites(project_id)
        if not error:
            for suite in suites_data:
                available_suites.append(suite["id"])
                returned_resources.append(
                    {
                        "suite_id": suite["id"],
                        "name": suite["name"],
                    }
                )
            if returned_resources:
                self.data_provider.update_data(suite_data=returned_resources)
            else:
                print("Update skipped")
            return (
                (available_suites, "")
                if len(available_suites) > 0
                else ([], FAULT_MAPPING["no_suites_found"].format(project_id=project_id))
            )
        else:
            return [], error

    def add_suites(self, project_id: int) -> Tuple[List[Dict], str]:
        """
        Adds suites that doesn't have ID's in DataProvider.
        Runs update_data in data_provider for successfully created resources.
        :project_id: project_id
        :returns: Tuple with list of dict created resources and error string.
        """
        add_suite_data = self.data_provider.add_suites_data()
        responses = []
        error_message = ""
        for body in add_suite_data:
            response = self.client.send_post(f"add_suite/{project_id}", body)
            if not response.error_message:
                responses.append(response)
                if not self.response_verifier.verify_returned_data(body, response.response_text):
                    responses.append(response)
                    error_message = FAULT_MAPPING["data_verification_error"]
                    break
            else:
                error_message = response.error_message
                break

        returned_resources = [
            {
                "suite_id": response.response_text["id"],
                "name": response.response_text["name"],
            }
            for response in responses
        ]
        (
            self.data_provider.update_data(suite_data=returned_resources)
            if len(returned_resources) > 0
            else "Update skipped"
        )
        return returned_resources, error_message

    def check_missing_section_ids(self, project_id: int) -> Tuple[bool, str]:
        """
        Check what section id's are missing in DataProvider.
        :project_id: project_id
        :returns: Tuple with list missing section ID and error string.
        """
        suite_id = self.suites_data_from_provider.suite_id
        returned_sections, error_message = self.__get_all_sections(project_id, suite_id)
        if not error_message:
            missing_test_sections = False
            sections_by_id = {section["id"]: section for section in returned_sections}
            sections_by_name = {section["name"]: section for section in returned_sections}
            section_data = []
            for section in self.suites_data_from_provider.testsections:
                if self.environment.section_id:
                    if section.section_id in sections_by_id.keys():
                        section_json = sections_by_id[section.section_id]
                        section_data.append(
                            {
                                "section_id": section_json["id"],
                                "suite_id": section_json["suite_id"],
                                "name": section_json["name"],
                            }
                        )
                    else:
                        missing_test_sections = True
                if section.name in sections_by_name.keys():
                    section_json = sections_by_name[section.name]
                    section_data.append(
                        {
                            "section_id": section_json["id"],
                            "suite_id": section_json["suite_id"],
                            "name": section_json["name"],
                        }
                    )
                else:
                    missing_test_sections = True
            self.data_provider.update_data(section_data=section_data)
            return missing_test_sections, error_message
        else:
            return False, error_message

    def add_sections(self, project_id: int) -> Tuple[List[Dict], str]:
        """
        Add sections that doesn't have ID in DataProvider.
        Runs update_data in data_provider for successfully created resources.
        :project_id: project_id
        :returns: Tuple with list of dict created resources and error string.
        """
        add_sections_data = self.data_provider.add_sections_data()
        responses = []
        error_message = ""
        for body in add_sections_data:
            response = self.client.send_post(f"add_section/{project_id}", body)
            if not response.error_message:
                responses.append(response)
                if not self.response_verifier.verify_returned_data(body, response.response_text):
                    responses.append(response)
                    error_message = FAULT_MAPPING["data_verification_error"]
                    break
            else:
                error_message = response.error_message
                break
        returned_resources = [
            {
                "section_id": response.response_text["id"],
                "suite_id": response.response_text["suite_id"],
                "name": response.response_text["name"],
            }
            for response in responses
        ]
        (
            self.data_provider.update_data(section_data=returned_resources)
            if len(returned_resources) > 0
            else "Update skipped"
        )
        return returned_resources, error_message

    def check_missing_test_cases_ids(self, project_id: int) -> Tuple[bool, str]:
        """
        Check what test cases id's are missing in DataProvider.
        :project_id: project_id
        :returns: Tuple with list test case ID missing and error string.
        """
        missing_cases_number = 0
        suite_id = self.suites_data_from_provider.suite_id

        # Performance optimization: Only fetch all cases if using AUTO matcher
        # NAME/PROPERTY matchers can validate case IDs individually
        if self.environment.case_matcher == MatchersParser.AUTO:
            returned_cases, error_message = self.__get_all_cases(project_id, suite_id)
            if error_message:
                return False, error_message

        if self.environment.case_matcher == MatchersParser.AUTO:
            test_cases_by_aut_id = {}
            for case in returned_cases:
                aut_case_id = case.get(OLD_SYSTEM_NAME_AUTOMATION_ID) or case.get(UPDATED_SYSTEM_NAME_AUTOMATION_ID)
                if aut_case_id:
                    aut_case_id = html.unescape(aut_case_id)
                    test_cases_by_aut_id[aut_case_id] = case
            test_case_data = []
            for section in self.suites_data_from_provider.testsections:
                for test_case in section.testcases:
                    aut_id = test_case.custom_automation_id
                    if aut_id in test_cases_by_aut_id.keys():
                        case = test_cases_by_aut_id[aut_id]
                        test_case_data.append(
                            {
                                "case_id": case["id"],
                                "section_id": case["section_id"],
                                "title": case["title"],
                                OLD_SYSTEM_NAME_AUTOMATION_ID: aut_id,
                            }
                        )
                    else:
                        missing_cases_number += 1
            self.data_provider.update_data(case_data=test_case_data)
            if missing_cases_number:
                self.environment.log(f"Found {missing_cases_number} test cases not matching any TestRail case.")
        else:
            # For NAME or PROPERTY matcher we validate case IDs
            nonexistent_ids = []
            case_ids_to_validate = set()

            # Collect all unique case IDs that need validation
            for section in self.suites_data_from_provider.testsections:
                for test_case in section.testcases:
                    if not test_case.case_id:
                        missing_cases_number += 1
                    else:
                        case_ids_to_validate.add(int(test_case.case_id))

            total_tests_in_report = missing_cases_number + len(case_ids_to_validate)

            if missing_cases_number:
                self.environment.log(f"Found {missing_cases_number} test cases without case ID in the report file.")

            # Smart validation strategy based on report size
            # Threshold: 1000 cases (same as skip validation threshold for consistency)
            if case_ids_to_validate:
                # Skip validation for large reports with all IDs (most efficient)
                if missing_cases_number == 0 and total_tests_in_report >= 1000:
                    # All tests have IDs and report is large: Skip validation (trust IDs)
                    self.environment.log(
                        f"Skipping validation of {len(case_ids_to_validate)} case IDs "
                        f"(all tests have IDs, trusting they exist). "
                        f"If you encounter errors, ensure all case IDs in your test report exist in TestRail."
                    )
                    nonexistent_ids = []

                # Fetch all for large reports with missing IDs
                elif total_tests_in_report >= 1000:
                    # Large report (>=1000 cases) with some missing IDs: Fetch all cases and validate locally
                    # This is more efficient than individual validation for large batches
                    self.environment.log(
                        f"Large report detected ({total_tests_in_report} cases). "
                        f"Fetching all cases from TestRail for efficient validation..."
                    )
                    returned_cases, error_message = self.__get_all_cases(project_id, suite_id)
                    if error_message:
                        return False, error_message

                    # Build lookup dictionary from fetched cases
                    all_case_ids = {case["id"] for case in returned_cases}

                    # Validate locally (O(1) lookup)
                    nonexistent_ids = [cid for cid in case_ids_to_validate if cid not in all_case_ids]

                    if nonexistent_ids:
                        self.environment.elog(
                            f"Nonexistent case IDs found in the report file: {nonexistent_ids[:20]}"
                            f"{' ...' if len(nonexistent_ids) > 20 else ''}"
                        )
                        return False, "Case IDs not in TestRail project or suite were detected in the report file."

                # Individual validation for small reports
                else:
                    # Small report (<1000 cases): Use individual validation
                    # This is more efficient for small batches
                    self.environment.log(f"Validating {len(case_ids_to_validate)} case IDs exist in TestRail...")
                    validated_ids = self.__validate_case_ids_exist(suite_id, list(case_ids_to_validate))
                    nonexistent_ids = [cid for cid in case_ids_to_validate if cid not in validated_ids]

                    if nonexistent_ids:
                        self.environment.elog(f"Nonexistent case IDs found in the report file: {nonexistent_ids}")
                        return False, "Case IDs not in TestRail project or suite were detected in the report file."

        return missing_cases_number > 0, ""

    def add_cases(self) -> Tuple[List[dict], str]:
        """
        Add cases that doesn't have ID in DataProvider.
        Runs update_data in data_provider for successfully created resources.
        :returns: Tuple with list of dict created resources and error string.
        """
        add_case_data = self.data_provider.add_cases()
        responses = []
        error_message = ""
        with self.environment.get_progress_bar(
            results_amount=len(add_case_data), prefix="Adding test cases"
        ) as progress_bar:
            with ThreadPoolExecutor(max_workers=MAX_WORKERS_ADD_CASE) as executor:
                futures = {
                    executor.submit(
                        self._add_case_and_update_data,
                        body,
                    ): body
                    for body in add_case_data
                }
                responses, error_message = self.handle_futures(
                    futures=futures, action_string="add_case", progress_bar=progress_bar
                )
            if error_message:
                # When error_message is present we cannot be sure that responses contains all added items.
                # Iterate through futures to get all responses from done tasks (not cancelled)
                responses = ApiRequestHandler.retrieve_results_after_cancelling(futures)
        returned_resources = [
            {
                "case_id": response.response_text["id"],
                "section_id": response.response_text["section_id"],
                "title": response.response_text["title"],
            }
            for response in responses
        ]
        return returned_resources, error_message

    def add_run(
        self,
        project_id: int,
        run_name: str,
        milestone_id: int = None,
        start_date: str = None,
        end_date: str = None,
        plan_id: int = None,
        config_ids: List[int] = None,
        assigned_to_id: int = None,
        include_all: bool = False,
        refs: str = None,
        case_ids: List[int] = None,
    ) -> Tuple[int, str]:
        """
        Creates a new test run.
        :project_id: project_id
        :run_name: run name
        :returns: Tuple with run id and error string.
        """
        add_run_data = self.data_provider.add_run(
            run_name,
            case_ids=case_ids,
            start_date=start_date,
            end_date=end_date,
            milestone_id=milestone_id,
            assigned_to_id=assigned_to_id,
            include_all=include_all,
            refs=refs,
        )
        if not plan_id:
            response = self.client.send_post(f"add_run/{project_id}", add_run_data)
            run_id = response.response_text.get("id")
        else:
            if config_ids:
                add_run_data["config_ids"] = config_ids
                entry_data = {
                    "name": add_run_data["name"],
                    "suite_id": add_run_data["suite_id"],
                    "config_ids": config_ids,
                    "runs": [add_run_data],
                }
            else:
                entry_data = add_run_data
            response = self.client.send_post(f"add_plan_entry/{plan_id}", entry_data)
            run_id = response.response_text["runs"][0]["id"]
        return run_id, response.error_message

    def update_run(
        self,
        run_id: int,
        run_name: str,
        start_date: str = None,
        end_date: str = None,
        milestone_id: int = None,
        refs: str = None,
        refs_action: str = "add",
    ) -> Tuple[dict, str]:
        """
        Updates an existing run
        :run_id: run id
        :run_name: run name
        :refs: references to manage
        :refs_action: action to perform ('add', 'update', 'delete')
        :returns: Tuple with run and error string.
        """
        run_response = self.client.send_get(f"get_run/{run_id}")
        if run_response.error_message:
            return None, run_response.error_message

        existing_description = run_response.response_text.get("description", "")
        existing_refs = run_response.response_text.get("refs", "")

        add_run_data = self.data_provider.add_run(
            run_name, start_date=start_date, end_date=end_date, milestone_id=milestone_id
        )
        add_run_data["description"] = existing_description  # Retain the current description

        # Handle references based on action
        if refs is not None:
            updated_refs = self._manage_references(existing_refs, refs, refs_action)
            add_run_data["refs"] = updated_refs
        else:
            add_run_data["refs"] = existing_refs  # Keep existing refs if none provided

<<<<<<< HEAD
        existing_include_all = run_response.response_text.get("include_all", False)
        add_run_data["include_all"] = existing_include_all

        if not existing_include_all:
            # Only manage explicit case_ids when include_all=False
            run_tests, error_message = self.__get_all_tests_in_run(run_id)
            if error_message:
                return None, f"Failed to get tests in run: {error_message}"
            run_case_ids = [test["case_id"] for test in run_tests]
            report_case_ids = add_run_data["case_ids"]
            joint_case_ids = list(set(report_case_ids + run_case_ids))
            add_run_data["case_ids"] = joint_case_ids
        else:
            # include_all=True: TestRail includes all suite cases automatically
            # Do NOT send case_ids array (TestRail ignores it anyway)
            add_run_data.pop("case_ids", None)
=======
        run_tests, error_message = self.__get_all_tests_in_run(run_id)
        run_case_ids = [test["case_id"] for test in run_tests]
        report_case_ids = add_run_data["case_ids"]
        joint_case_ids = list(set(report_case_ids + run_case_ids))
        add_run_data["case_ids"] = joint_case_ids
>>>>>>> cf0ebcf1

        plan_id = run_response.response_text["plan_id"]
        config_ids = run_response.response_text["config_ids"]
        if not plan_id:
            update_response = self.client.send_post(f"update_run/{run_id}", add_run_data)
        elif plan_id and config_ids:
            update_response = self.client.send_post(f"update_run_in_plan_entry/{run_id}", add_run_data)
        else:
            response = self.client.send_get(f"get_plan/{plan_id}")
            entry_id = next(
                (
                    run["entry_id"]
                    for entry in response.response_text["entries"]
                    for run in entry["runs"]
                    if run["id"] == run_id
                ),
                None,
            )
            update_response = self.client.send_post(f"update_plan_entry/{plan_id}/{entry_id}", add_run_data)
        run_response = self.client.send_get(f"get_run/{run_id}")
        return run_response.response_text, update_response.error_message

    def _manage_references(self, existing_refs: str, new_refs: str, action: str) -> str:
        """
        Manage references based on the specified action.
        :existing_refs: current references in the run
        :new_refs: new references to process
        :action: 'add', 'update', or 'delete'
        :returns: updated references string
        """
        if not existing_refs:
            existing_refs = ""

        if action == "update":
            # Replace all references with new ones
            return new_refs
        elif action == "delete":
            if not new_refs:
                # Delete all references
                return ""
            else:
                # Delete specific references
                existing_list = [ref.strip() for ref in existing_refs.split(",") if ref.strip()]
                refs_to_delete = [ref.strip() for ref in new_refs.split(",") if ref.strip()]
                updated_list = [ref for ref in existing_list if ref not in refs_to_delete]
                return ",".join(updated_list)
        else:  # action == 'add' (default)
            # Add new references to existing ones
            if not existing_refs:
                return new_refs
            existing_list = [ref.strip() for ref in existing_refs.split(",") if ref.strip()]
            new_list = [ref.strip() for ref in new_refs.split(",") if ref.strip()]
            # Avoid duplicates
            combined_list = existing_list + [ref for ref in new_list if ref not in existing_list]
            return ",".join(combined_list)

    def append_run_references(self, run_id: int, references: List[str]) -> Tuple[Dict, List[str], List[str], str]:
        """
        Append references to a test run, avoiding duplicates.
        :param run_id: ID of the test run
        :param references: List of references to append
        :returns: Tuple with (run_data, added_refs, skipped_refs, error_message)
        """
        # Get current run data
        run_response = self.client.send_get(f"get_run/{run_id}")
        if run_response.error_message:
            return None, [], [], run_response.error_message

        existing_refs = run_response.response_text.get("refs", "") or ""

        # Parse existing and new references
        existing_list = [ref.strip() for ref in existing_refs.split(",") if ref.strip()] if existing_refs else []
        # Deduplicate input references
        new_list = []
        seen = set()
        for ref in references:
            ref_clean = ref.strip()
            if ref_clean and ref_clean not in seen:
                new_list.append(ref_clean)
                seen.add(ref_clean)

        # Determine which references are new vs duplicates
        added_refs = [ref for ref in new_list if ref not in existing_list]
        skipped_refs = [ref for ref in new_list if ref in existing_list]

        # If no new references to add, return current state
        if not added_refs:
            return run_response.response_text, added_refs, skipped_refs, None

        # Combine references
        combined_list = existing_list + added_refs
        combined_refs = ",".join(combined_list)

        if len(combined_refs) > 250:
            return (
                None,
                [],
                [],
                f"Combined references length ({len(combined_refs)} characters) exceeds 250 character limit",
            )

        update_data = {"refs": combined_refs}

        # Determine the correct API endpoint based on plan membership
        plan_id = run_response.response_text.get("plan_id")
        config_ids = run_response.response_text.get("config_ids")

        if not plan_id:
            # Standalone run
            update_response = self.client.send_post(f"update_run/{run_id}", update_data)
        elif plan_id and config_ids:
            # Run in plan with configurations
            update_response = self.client.send_post(f"update_run_in_plan_entry/{run_id}", update_data)
        else:
            # Run in plan without configurations - need to use plan entry endpoint
            plan_response = self.client.send_get(f"get_plan/{plan_id}")
            if plan_response.error_message:
                return None, [], [], f"Failed to get plan details: {plan_response.error_message}"

            # Find the entry_id for this run
            entry_id = None
            for entry in plan_response.response_text.get("entries", []):
                for run in entry.get("runs", []):
                    if run["id"] == run_id:
                        entry_id = entry["id"]
                        break
                if entry_id:
                    break

            if not entry_id:
                return None, [], [], f"Could not find plan entry for run {run_id}"

            update_response = self.client.send_post(f"update_plan_entry/{plan_id}/{entry_id}", update_data)

        if update_response.error_message:
            return None, [], [], update_response.error_message

        updated_run_response = self.client.send_get(f"get_run/{run_id}")
        return updated_run_response.response_text, added_refs, skipped_refs, updated_run_response.error_message

    def update_existing_case_references(
        self, case_id: int, junit_refs: str, strategy: str = "append"
    ) -> Tuple[bool, str, List[str], List[str]]:
        """
        Update existing case references with values from JUnit properties.
        :param case_id: ID of the test case
        :param junit_refs: References from JUnit testrail_case_field property
        :param strategy: 'append' or 'replace'
        :returns: Tuple with (success, error_message, added_refs, skipped_refs)
        """
        if not junit_refs or not junit_refs.strip():
            return True, None, [], []  # No references to process

        # Parse and validate JUnit references, deduplicating input
        junit_ref_list = []
        seen = set()
        for ref in junit_refs.split(","):
            ref_clean = ref.strip()
            if ref_clean and ref_clean not in seen:
                junit_ref_list.append(ref_clean)
                seen.add(ref_clean)

        if not junit_ref_list:
            return False, "No valid references found in JUnit property", [], []

        # Get current case data
        case_response = self.client.send_get(f"get_case/{case_id}")
        if case_response.error_message:
            return False, case_response.error_message, [], []

        existing_refs = case_response.response_text.get("refs", "") or ""

        if strategy == "replace":
            # Replace strategy: use JUnit refs as-is
            new_refs = ",".join(junit_ref_list)
            added_refs = junit_ref_list
            skipped_refs = []
        else:
            # Append strategy: combine with existing refs, avoiding duplicates
            existing_ref_list = (
                [ref.strip() for ref in existing_refs.split(",") if ref.strip()] if existing_refs else []
            )

            # Determine which references are new vs duplicates
            added_refs = [ref for ref in junit_ref_list if ref not in existing_ref_list]
            skipped_refs = [ref for ref in junit_ref_list if ref in existing_ref_list]

            # If no new references to add, return current state
            if not added_refs:
                return True, None, added_refs, skipped_refs

            # Combine references
            combined_list = existing_ref_list + added_refs
            new_refs = ",".join(combined_list)

        # Validate 2000 character limit for test case references
        if len(new_refs) > 2000:
            return (
                False,
                f"Combined references length ({len(new_refs)} characters) exceeds 2000 character limit",
                [],
                [],
            )

        # Update the case
        update_data = {"refs": new_refs}
        update_response = self.client.send_post(f"update_case/{case_id}", update_data)

        if update_response.error_message:
            return False, update_response.error_message, [], []

        return True, None, added_refs, skipped_refs

    def upload_attachments(self, report_results: [Dict], results: List[Dict], run_id: int):
        """Getting test result id and upload attachments for it."""
        tests_in_run, error = self.__get_all_tests_in_run(run_id)
        if not error:
            failed_uploads = []
            for report_result in report_results:
                case_id = report_result["case_id"]
                test_id = next((test["id"] for test in tests_in_run if test["case_id"] == case_id), None)
                result_id = next((result["id"] for result in results if result["test_id"] == test_id), None)
                for file_path in report_result.get("attachments"):
                    try:
                        with open(file_path, "rb") as file:
                            response = self.client.send_post(
                                f"add_attachment_to_result/{result_id}", files={"attachment": file}
                            )

                            # Check if upload was successful
                            if response.status_code != 200:
                                file_name = os.path.basename(file_path)

                                # Handle 413 Request Entity Too Large specifically
                                if response.status_code == 413:
                                    error_msg = FAULT_MAPPING["attachment_too_large"].format(
                                        file_name=file_name, case_id=case_id
                                    )
                                    self.environment.elog(error_msg)
                                    failed_uploads.append(f"{file_name} (case {case_id})")
                                else:
                                    # Handle other HTTP errors
                                    error_msg = FAULT_MAPPING["attachment_upload_failed"].format(
                                        file_path=file_name,
                                        case_id=case_id,
                                        error_message=response.error_message or f"HTTP {response.status_code}",
                                    )
                                    self.environment.elog(error_msg)
                                    failed_uploads.append(f"{file_name} (case {case_id})")
                    except FileNotFoundError:
                        self.environment.elog(f"Attachment file not found: {file_path} (case {case_id})")
                        failed_uploads.append(f"{file_path} (case {case_id})")
                    except Exception as ex:
                        file_name = os.path.basename(file_path) if os.path.exists(file_path) else file_path
                        self.environment.elog(f"Error uploading attachment '{file_name}' for case {case_id}: {ex}")
                        failed_uploads.append(f"{file_name} (case {case_id})")

            # Provide a summary if there were failed uploads
            if failed_uploads:
                self.environment.log(f"\nWarning: {len(failed_uploads)} attachment(s) failed to upload.")
        else:
            self.environment.elog(f"Unable to upload attachments due to API request error: {error}")

    def add_results(self, run_id: int) -> Tuple[List, str, int]:
        """
        Adds one or more new test results.
        :run_id: run id
        :returns: Tuple with dict created resources, error string, and results count.
        """
        responses = []
        error_message = ""
        # Get pre-validated user IDs if available
        user_ids = getattr(self.environment, "_validated_user_ids", [])

        add_results_data_chunks = self.data_provider.add_results_for_cases(self.environment.batch_size, user_ids)
        # Get assigned count from data provider
        assigned_count = getattr(self.data_provider, "_assigned_count", 0)

        results_amount = sum([len(results["results"]) for results in add_results_data_chunks])

        with self.environment.get_progress_bar(results_amount=results_amount, prefix="Adding results") as progress_bar:
            with ThreadPoolExecutor(max_workers=MAX_WORKERS_ADD_RESULTS) as executor:
                futures = {
                    executor.submit(self.client.send_post, f"add_results_for_cases/{run_id}", body): body
                    for body in add_results_data_chunks
                }
                responses, error_message = self.handle_futures(
                    futures=futures,
                    action_string="add_results",
                    progress_bar=progress_bar,
                )
            if error_message:
                # When error_message is present we cannot be sure that responses contains all added items.
                # Iterate through futures to get all responses from done tasks (not cancelled)
                responses = ApiRequestHandler.retrieve_results_after_cancelling(futures)
        responses = [response.response_text for response in responses]
        results = [result for results_list in responses for result in results_list]
        report_results_w_attachments = []
        for results_data_chunk in add_results_data_chunks:
            for test_result in results_data_chunk["results"]:
                if test_result["attachments"]:
                    report_results_w_attachments.append(test_result)
        if report_results_w_attachments:
            attachments_count = 0
            for result in report_results_w_attachments:
                attachments_count += len(result["attachments"])
            self.environment.log(
                f"Uploading {attachments_count} attachments " f"for {len(report_results_w_attachments)} test results."
            )
            self.upload_attachments(report_results_w_attachments, results, run_id)
        else:
            self.environment.log(f"No attachments found to upload.")

        # Log assignment results if assignment was performed
        if user_ids:
            total_failed = getattr(self.data_provider, "_total_failed_count", assigned_count)
            if assigned_count > 0:
                self.environment.log(f"Assigning failed results: {assigned_count}/{total_failed}, Done.")
            else:
                self.environment.log(f"Assigning failed results: 0/0, Done.")

        return responses, error_message, progress_bar.n

    def handle_futures(self, futures, action_string, progress_bar) -> Tuple[list, str]:
        responses = []
        error_message = ""
        try:
            for future in as_completed(futures):
                arguments = futures[future]
                response = future.result()
                if not response.error_message:
                    responses.append(response)
                    if action_string == "add_results":
                        progress_bar.update(len(arguments["results"]))
                    else:
                        if action_string == "add_case":
                            arguments = arguments.to_dict()
                            arguments.pop("case_id")
                        if not self.response_verifier.verify_returned_data(arguments, response.response_text):
                            responses.append(response)
                            error_message = FAULT_MAPPING["data_verification_error"]
                            self.__cancel_running_futures(futures, action_string)
                            break
                        progress_bar.update(1)
                else:
                    error_message = response.error_message
                    self.environment.log(f"\nError during {action_string}. Trying to cancel scheduled tasks.")
                    self.__cancel_running_futures(futures, action_string)
                    break
            else:
                progress_bar.set_postfix_str(s="Done.")
        except KeyboardInterrupt:
            self.__cancel_running_futures(futures, action_string)
            raise KeyboardInterrupt
        return responses, error_message

    def close_run(self, run_id: int) -> Tuple[dict, str]:
        """
        Closes an existing test run and archives its tests & results.
        :run_id: run id
        :returns: Tuple with dict created resources and error string.
        """
        body = {"run_id": run_id}
        response = self.client.send_post(f"close_run/{run_id}", body)
        return response.response_text, response.error_message

    def delete_suite(self, suite_id: int) -> Tuple[dict, str]:
        """
        Delete suite given suite id
        :suite_id: suite id
        :returns: Tuple with dict created resources and error string.
        """
        response = self.client.send_post(f"delete_suite/{suite_id}", payload={})
        return response.response_text, response.error_message

    def delete_sections(self, added_sections: List[Dict]) -> Tuple[List, str]:
        """
        Delete section given add_sections response
        :suite_id: section id
        :returns: Tuple with dict created resources and error string.
        """
        responses = []
        error_message = ""
        for section in added_sections:
            response = self.client.send_post(f"delete_section/{section['section_id']}", payload={})
            if not response.error_message:
                responses.append(response.response_text)
            else:
                error_message = response.error_message
                break
        return responses, error_message

    def delete_cases(self, suite_id: int, added_cases: List[Dict]) -> Tuple[Dict, str]:
        """
        Delete cases given add_cases response
        :suite_id: section id
        :returns: Tuple with dict created resources and error string.
        """
        body = {"case_ids": [case["case_id"] for case in added_cases]}
        response = self.client.send_post(f"delete_cases/{suite_id}", payload=body)
        return response.response_text, response.error_message

    def delete_run(self, run_id) -> Tuple[dict, str]:
        """
        Delete run given add_run response
        :suite_id: section id
        :returns: Tuple with dict created resources and error string.
        """
        response = self.client.send_post(f"delete_run/{run_id}", payload={})
        return response.response_text, response.error_message

    @staticmethod
    def retrieve_results_after_cancelling(futures) -> list:
        responses = []
        for future in as_completed(futures):
            if not future.cancelled():
                response = future.result()
                if not response.error_message:
                    responses.append(response)
        return responses

    def get_user_by_email(self, email: str) -> Tuple[Union[int, None], str]:
        """
        Validates a user email and returns the user ID if valid.

        :param email: User email to validate
        :returns: Tuple with user ID (or None if not found) and error message
        """
        if not email or not email.strip():
            return None, "Email cannot be empty"

        email = email.strip()
        # Use proper URL encoding for the query parameter
        import urllib.parse

        encoded_email = urllib.parse.quote_plus(email)
        response = self.client.send_get(f"get_user_by_email&email={encoded_email}")

        if response.error_message:
            # Map TestRail's email validation error to our expected format
            if "Field :email is not a valid email address" in response.error_message:
                return None, f"User not found: {email}"
            return None, response.error_message

        if response.status_code == 200:
            try:
                user_data = response.response_text
                if isinstance(user_data, dict) and "id" in user_data:
                    return user_data["id"], ""
                else:
                    return None, f"Invalid response format for user: {email}"
            except (KeyError, TypeError):
                return None, f"Invalid response format for user: {email}"
        elif response.status_code == 400:
            # Check if the response contains the email validation error
            if (
                hasattr(response, "response_text")
                and response.response_text
                and isinstance(response.response_text, dict)
                and "Field :email is not a valid email address" in str(response.response_text.get("error", ""))
            ):
                return None, f"User not found: {email}"
            return None, f"User not found: {email}"
        else:
            # For other status codes, check if it's the email validation error
            if (
                hasattr(response, "response_text")
                and response.response_text
                and "Field :email is not a valid email address" in str(response.response_text)
            ):
                return None, f"User not found: {email}"
            return None, f"API error (status {response.status_code}) when validating user: {email}"

    def _add_case_and_update_data(self, case: TestRailCase) -> APIClientResult:
        case_body = case.to_dict()
        active_field = getattr(self, "_active_automation_id_field", None)
        if active_field == UPDATED_SYSTEM_NAME_AUTOMATION_ID and OLD_SYSTEM_NAME_AUTOMATION_ID in case_body:
            case_body[UPDATED_SYSTEM_NAME_AUTOMATION_ID] = case_body.pop(OLD_SYSTEM_NAME_AUTOMATION_ID)
        if self.environment.case_matcher != MatchersParser.AUTO and OLD_SYSTEM_NAME_AUTOMATION_ID in case_body:
            case_body.pop(OLD_SYSTEM_NAME_AUTOMATION_ID)
        response = self.client.send_post(f"add_case/{case_body.pop('section_id')}", case_body)
        if response.status_code == 200:
            case.case_id = response.response_text["id"]
            case.result.case_id = response.response_text["id"]
            case.section_id = response.response_text["section_id"]
        return response

    def __cancel_running_futures(self, futures, action_string):
        self.environment.log(f"\nAborting: {action_string}. Trying to cancel scheduled tasks.")
        for future in futures:
            future.cancel()

    def __get_all_cases(self, project_id=None, suite_id=None) -> Tuple[List[dict], str]:
        """
        Get all cases from all pages
        """
        if suite_id is None:
            return self.__get_all_entities("cases", f"get_cases/{project_id}")
        else:
            return self.__get_all_entities("cases", f"get_cases/{project_id}&suite_id={suite_id}")

    def __get_all_sections(self, project_id=None, suite_id=None) -> Tuple[List[dict], str]:
        """
        Get all sections from all pages
        """
        return self.__get_all_entities("sections", f"get_sections/{project_id}&suite_id={suite_id}")

    def __get_all_tests_in_run(self, run_id=None) -> Tuple[List[dict], str]:
        """
        Get all tests from all pages
        """
        return self.__get_all_entities("tests", f"get_tests/{run_id}")

    def __get_all_projects(self) -> Tuple[List[dict], str]:
        """
        Get all projects from all pages
        """
        return self.__get_all_entities("projects", f"get_projects")

    def __get_all_suites(self, project_id) -> Tuple[List[dict], str]:
        """
        Get all suites from all pages
        """
        return self.__get_all_entities("suites", f"get_suites/{project_id}")

    def __get_all_entities(self, entity: str, link=None, entities=[]) -> Tuple[List[Dict], str]:
        """
        Get all entities from all pages if number of entities is too big to return in single response.
        Function using next page field in API response.
        Entity examples: cases, sections

        If ENABLE_PARALLEL_PAGINATION is True or --parallel-pagination flag is set,
        will use parallel fetching for better performance.
        """
        # Check if parallel pagination is enabled (CLI flag takes precedence)
        parallel_enabled = getattr(self.environment, "parallel_pagination", False) or ENABLE_PARALLEL_PAGINATION

        # Use parallel pagination if enabled and this is the first call (entities is empty)
        if parallel_enabled and not entities:
            return self.__get_all_entities_parallel(entity, link)

        # Otherwise use sequential pagination (original implementation)
        if link.startswith(self.suffix):
            link = link.replace(self.suffix, "")
        response = self.client.send_get(link)
        if not response.error_message:
            # Endpoints without pagination (legacy)
            if isinstance(response.response_text, list):
                return response.response_text, response.error_message
            # Check if response is a string (JSON parse failed)
            if isinstance(response.response_text, str):
                error_msg = FAULT_MAPPING["invalid_api_response"].format(error_details=response.response_text[:200])
                return [], error_msg
            # Endpoints with pagination
            entities = entities + response.response_text[entity]
            if response.response_text["_links"]["next"] is not None:
                next_link = response.response_text["_links"]["next"].replace("limit=0", "limit=250")
                return self.__get_all_entities(entity, link=next_link, entities=entities)
            else:
                return entities, response.error_message
        else:
            return [], response.error_message

    def __get_all_entities_parallel(self, entity: str, link: str) -> Tuple[List[Dict], str]:
        """
        Parallel version of __get_all_entities for faster pagination.
        Fetches multiple pages concurrently using ThreadPoolExecutor.

        :param entity: Entity type (cases, sections, etc.)
        :param link: Initial API link
        :returns: Tuple of (all entities list, error message)
        """
        fetch_start_time = time.time()

        if link.startswith(self.suffix):
            link = link.replace(self.suffix, "")

        # Step 1: Fetch first page to get metadata
        self.environment.log(f"Fetching first page to determine total pages...")
        response = self.client.send_get(link)

        if response.error_message:
            return [], response.error_message

        # Handle non-paginated responses (legacy endpoints)
        if isinstance(response.response_text, list):
            return response.response_text, response.error_message

        if isinstance(response.response_text, str):
            error_msg = FAULT_MAPPING["invalid_api_response"].format(error_details=response.response_text[:200])
            return [], error_msg

        # Collect first page results
        all_entities = response.response_text[entity]
        first_page_count = len(all_entities)

        # Check if there are more pages
        if response.response_text["_links"]["next"] is None:
            # Only one page, return immediately
            fetch_time = time.time() - fetch_start_time
            self.environment.log(f"Single page fetch completed in {fetch_time:.1f}s")
            return all_entities, response.error_message

        # Step 2: Calculate total pages needed
        # TestRail pagination uses limit parameter (default 250)
        # We need to parse the next link to understand pagination structure
        next_link = response.response_text["_links"]["next"]

        # Extract offset/limit from the link to calculate total pages
        import re
        from urllib.parse import urlparse, parse_qs

        # Parse the next link to get offset and limit
        parsed = urlparse(next_link)
        query_params = parse_qs(parsed.query)

        # Get limit (page size) - default to 250 if not found
        limit = int(query_params.get("limit", [250])[0])
        if limit == 0:
            limit = 250

        # Get offset from next link
        next_offset = int(query_params.get("offset", [limit])[0])

        # Step 3: Fetch pages in parallel with dynamic offset generation
        # Build base link without offset parameter
        # TestRail API uses '&' as separator (e.g., get_cases/123&suite_id=2&offset=250)
        base_link = link.split("&offset=")[0].split("?offset=")[0]

        self.environment.log(
            f"Starting parallel fetch: first page has {first_page_count} {entity}, "
            f"fetching remaining pages with {MAX_WORKERS_PARALLEL_PAGINATION} workers..."
        )

        def fetch_page(offset):
            """Fetch a single page by offset"""
            # TestRail always uses '&' as separator, not '?'
            page_link = f"{base_link}&offset={offset}&limit={limit}"
            page_response = self.client.send_get(page_link)

            if page_response.error_message:
                return None, page_response.error_message

            if isinstance(page_response.response_text, dict) and entity in page_response.response_text:
                page_data = page_response.response_text[entity]
                # Return empty list if this page has no data (we've reached the end)
                if not page_data:
                    return [], None
                return page_data, None
            else:
                return None, "Invalid response format"

        # Fetch pages in parallel with intelligent batching to avoid overwhelming server
        error_message = ""
        pages_fetched = 1  # We already have the first page

        # Use batching: submit batches of pages, check results, submit next batch
        # This prevents overwhelming the server with 10k requests at once
        batch_size = 100  # Submit 100 pages at a time
        current_page_index = 0
        max_pages = 10000  # Safety cap
        consecutive_empty_pages = 0
        max_consecutive_empty = 10  # Stop after 10 consecutive empty pages

        with ThreadPoolExecutor(max_workers=MAX_WORKERS_PARALLEL_PAGINATION) as executor:
            should_continue = True

            while should_continue and current_page_index < max_pages:
                # Submit next batch of pages
                futures = {}
                batch_offsets = []

                for i in range(batch_size):
                    if current_page_index + i >= max_pages:
                        break
                    offset = next_offset + ((current_page_index + i) * limit)
                    batch_offsets.append(offset)
                    future = executor.submit(fetch_page, offset)
                    futures[future] = offset

                if not futures:
                    break

                # Process this batch
                batch_had_data = False
                for future in as_completed(futures):
                    offset = futures[future]
                    try:
                        page_data, page_error = future.result()

                        if page_error:
                            error_message = page_error
                            self.environment.elog(f"Error fetching page at offset {offset}: {page_error}")
                            should_continue = False
                            # Cancel remaining futures in this batch
                            for f in futures:
                                if not f.done():
                                    f.cancel()
                            break

                        if page_data is None:
                            # Error occurred
                            error_message = "Invalid response format"
                            should_continue = False
                            # Cancel remaining
                            for f in futures:
                                if not f.done():
                                    f.cancel()
                            break

                        if len(page_data) == 0:
                            # Empty page
                            consecutive_empty_pages += 1
                            if consecutive_empty_pages >= max_consecutive_empty:
                                # We've hit enough empty pages, stop fetching
                                self.environment.log(f"Reached end of data after {consecutive_empty_pages} empty pages")
                                should_continue = False
                                # Cancel remaining futures in this batch
                                for f in futures:
                                    if not f.done():
                                        f.cancel()
                                break
                        else:
                            # Got data - reset consecutive empty counter
                            consecutive_empty_pages = 0
                            batch_had_data = True

                            # Add results to our collection
                            all_entities.extend(page_data)
                            pages_fetched += 1

                            # Log progress every 50 pages
                            if pages_fetched % 50 == 0:
                                self.environment.log(
                                    f"Fetched {pages_fetched} pages, {len(all_entities)} {entity} so far..."
                                )

                    except Exception as ex:
                        error_message = f"Exception during parallel fetch: {str(ex)}"
                        self.environment.elog(error_message)
                        should_continue = False
                        # Cancel remaining
                        for f in futures:
                            if not f.done():
                                f.cancel()
                        break

                # Move to next batch
                current_page_index += batch_size

                # If this batch had no data at all, we've likely reached the end
                if not batch_had_data and consecutive_empty_pages > 0:
                    should_continue = False

        fetch_time = time.time() - fetch_start_time

        if error_message:
            self.environment.elog(f"Parallel fetch failed after {fetch_time:.1f}s, falling back to sequential...")
            # Fall back to sequential fetch
            return self.__get_all_entities_sequential(entity, link, [])

        self.environment.log(
            f"Parallel fetch completed: {len(all_entities)} {entity} in {fetch_time:.1f}s "
            f"(~{len(all_entities) / fetch_time:.0f} items/sec)"
        )

        return all_entities, ""

    def __get_all_entities_sequential(self, entity: str, link: str, entities: List[Dict]) -> Tuple[List[Dict], str]:
        """
        Sequential fallback for __get_all_entities (original implementation).
        This is kept separate for fallback purposes.
        """
        if link.startswith(self.suffix):
            link = link.replace(self.suffix, "")
        response = self.client.send_get(link)
        if not response.error_message:
            if isinstance(response.response_text, list):
                return response.response_text, response.error_message
            if isinstance(response.response_text, str):
                error_msg = FAULT_MAPPING["invalid_api_response"].format(error_details=response.response_text[:200])
                return [], error_msg
            entities = entities + response.response_text[entity]
            if response.response_text["_links"]["next"] is not None:
                next_link = response.response_text["_links"]["next"].replace("limit=0", "limit=250")
                return self.__get_all_entities_sequential(entity, link=next_link, entities=entities)
            else:
                return entities, response.error_message
        else:
            return [], response.error_message

    def __validate_case_ids_exist(self, suite_id: int, case_ids: List[int]) -> set:
        """
        Validate that case IDs exist in TestRail without fetching all cases.
        Returns set of valid case IDs.

        :param suite_id: Suite ID
        :param case_ids: List of case IDs to validate
        :returns: Set of case IDs that exist in TestRail
        """
        if not case_ids:
            return set()

        valid_ids = set()

        # For large numbers of case IDs, use concurrent validation
        if len(case_ids) > 50:
            from concurrent.futures import ThreadPoolExecutor, as_completed

            def check_case_exists(case_id):
                """Check if a single case exists"""
                response = self.client.send_get(f"get_case/{case_id}")
                if response.status_code == 200 and not response.error_message:
                    # Verify case belongs to correct project/suite
                    case_data = response.response_text
                    if case_data.get("suite_id") == suite_id:
                        return case_id
                return None

            # Use 10 concurrent workers to validate IDs
            with ThreadPoolExecutor(max_workers=10) as executor:
                futures = {executor.submit(check_case_exists, cid): cid for cid in case_ids}

                for future in as_completed(futures):
                    result = future.result()
                    if result is not None:
                        valid_ids.add(result)
        else:
            # For small sets, validate sequentially
            for case_id in case_ids:
                response = self.client.send_get(f"get_case/{case_id}")
                if response.status_code == 200 and not response.error_message:
                    case_data = response.response_text
                    if case_data.get("suite_id") == suite_id:
                        valid_ids.add(case_id)

        return valid_ids

    # Label management methods
    def add_label(self, project_id: int, title: str) -> Tuple[dict, str]:
        """
        Add a new label to the project
        :param project_id: ID of the project
        :param title: Title of the label (max 20 characters)
        :returns: Tuple with created label data and error string
        """
<<<<<<< HEAD
        # Use multipart/form-data like the working CURL command
        files = {"title": (None, title)}
        response = self.client.send_post(f"add_label/{project_id}", payload=None, files=files)
=======
        payload = {"title": title}
        response = self.client.send_post(f"add_label/{project_id}", payload=payload)
>>>>>>> cf0ebcf1
        return response.response_text, response.error_message

    def update_label(self, label_id: int, project_id: int, title: str) -> Tuple[dict, str]:
        """
        Update an existing label
        :param label_id: ID of the label to update
        :param project_id: ID of the project
        :param title: New title for the label (max 20 characters)
        :returns: Tuple with updated label data and error string
        """
<<<<<<< HEAD
        # Use multipart/form-data like add_label
        files = {
            "project_id": (None, str(project_id)),
            "title": (None, title),  # Field name is 'title' (no colon) for form data
        }
        response = self.client.send_post(f"update_label/{label_id}", payload=None, files=files)
=======
        payload = {"project_id": project_id, "title": title}
        response = self.client.send_post(f"update_label/{label_id}", payload=payload)
>>>>>>> cf0ebcf1
        return response.response_text, response.error_message

    def get_label(self, label_id: int) -> Tuple[dict, str]:
        """
        Get a specific label by ID
        :param label_id: ID of the label to retrieve
        :returns: Tuple with label data and error string
        """
        response = self.client.send_get(f"get_label/{label_id}")
        return response.response_text, response.error_message

    def get_labels(self, project_id: int, offset: int = 0, limit: int = 250) -> Tuple[dict, str]:
        """
        Get all labels for a project with pagination
        :param project_id: ID of the project
        :param offset: Offset for pagination
        :param limit: Limit for pagination
        :returns: Tuple with labels data (including pagination info) and error string
        """
        params = []
        if offset > 0:
            params.append(f"offset={offset}")
        if limit != 250:
            params.append(f"limit={limit}")

        url = f"get_labels/{project_id}"
        if params:
            url += "&" + "&".join(params)

        response = self.client.send_get(url)
        return response.response_text, response.error_message

    def delete_label(self, label_id: int) -> Tuple[bool, str]:
        """
        Delete a single label
        :param label_id: ID of the label to delete
        :returns: Tuple with success status and error string
        """
        response = self.client.send_post(f"delete_label/{label_id}")
        success = response.status_code == 200
        return success, response.error_message

    def delete_labels(self, label_ids: List[int]) -> Tuple[bool, str]:
        """
        Delete multiple labels
        :param label_ids: List of label IDs to delete
        :returns: Tuple with success status and error string
        """
<<<<<<< HEAD
        # Send as form data with JSON array format
        import json

        label_ids_json = json.dumps(label_ids)
        files = {"label_ids": (None, label_ids_json)}
        response = self.client.send_post("delete_labels", payload=None, files=files)
=======
        payload = {"label_ids": label_ids}
        response = self.client.send_post("delete_labels", payload=payload)
>>>>>>> cf0ebcf1
        success = response.status_code == 200
        return success, response.error_message

    def add_labels_to_cases(
        self, case_ids: List[int], title: str, project_id: int, suite_id: int = None
    ) -> Tuple[dict, str]:
        """
        Add a label to multiple test cases

        :param case_ids: List of test case IDs
        :param title: Label title (max 20 characters)
        :param project_id: Project ID for validation
        :param suite_id: Suite ID (optional)
        :returns: Tuple with response data and error string
        """
        # Initialize results structure
        results = {"successful_cases": [], "failed_cases": [], "max_labels_reached": [], "case_not_found": []}

        # Check if project is multi-suite by getting all cases without suite_id
        all_cases_no_suite, error_message = self.__get_all_cases(project_id, None)
        if error_message:
            return results, error_message

        # Check if project has multiple suites
        suite_ids = set()
        for case in all_cases_no_suite:
            if "suite_id" in case and case["suite_id"]:
                suite_ids.add(case["suite_id"])

        # If project has multiple suites and no suite_id provided, require it
        if len(suite_ids) > 1 and suite_id is None:
            return results, "This project is multisuite, suite id is required"

        # Get all cases to validate that the provided case IDs exist
        all_cases, error_message = self.__get_all_cases(project_id, suite_id)
        if error_message:
            return results, error_message

        # Create a set of existing case IDs for quick lookup
        existing_case_ids = {case["id"] for case in all_cases}

        # Validate case IDs and separate valid from invalid ones
        invalid_case_ids = [case_id for case_id in case_ids if case_id not in existing_case_ids]
        valid_case_ids = [case_id for case_id in case_ids if case_id in existing_case_ids]

        # Record invalid case IDs
        for case_id in invalid_case_ids:
            results["case_not_found"].append(case_id)

        # If no valid case IDs, return early
        if not valid_case_ids:
            return results, ""

        # Check if label exists or create it
        existing_labels, error_message = self.get_labels(project_id)
        if error_message:
            return results, error_message

        # Find existing label with the same title
        label_id = None
        for label in existing_labels.get("labels", []):
            if label.get("title") == title:
                label_id = label.get("id")
                break

        # Create label if it doesn't exist
        if label_id is None:
            label_data, error_message = self.add_label(project_id, title)
            if error_message:
                return results, error_message
            label_info = label_data.get("label", label_data)
            label_id = label_info.get("id")

        # Collect case data and validate constraints
        cases_to_update = []
        for case_id in valid_case_ids:
            # Get current case to check existing labels
            case_response = self.client.send_get(f"get_case/{case_id}")
            if case_response.status_code != 200:
                results["failed_cases"].append(
                    {"case_id": case_id, "error": f"Could not retrieve case {case_id}: {case_response.error_message}"}
                )
                continue

            case_data = case_response.response_text
            current_labels = case_data.get("labels", [])

            # Check if label already exists on this case
            if any(label.get("id") == label_id for label in current_labels):
                results["successful_cases"].append(
                    {"case_id": case_id, "message": f"Label '{title}' already exists on case {case_id}"}
                )
                continue

            # Check maximum labels limit (10)
            if len(current_labels) >= 10:
                results["max_labels_reached"].append(case_id)
                continue

            # Prepare case for update
            existing_label_ids = [label.get("id") for label in current_labels if label.get("id")]
            updated_label_ids = existing_label_ids + [label_id]
            cases_to_update.append({"case_id": case_id, "labels": updated_label_ids})

        # Update cases using appropriate endpoint
        if len(cases_to_update) == 1:
            # Single case: use update_case/{case_id}
            case_info = cases_to_update[0]
            case_update_data = {"labels": case_info["labels"]}

            update_response = self.client.send_post(f"update_case/{case_info['case_id']}", payload=case_update_data)

            if update_response.status_code == 200:
                results["successful_cases"].append(
                    {
                        "case_id": case_info["case_id"],
                        "message": f"Successfully added label '{title}' to case {case_info['case_id']}",
                    }
                )
            else:
                results["failed_cases"].append(
                    {"case_id": case_info["case_id"], "error": update_response.error_message}
                )
        elif len(cases_to_update) > 1:
            # Multiple cases: use update_cases/{suite_id}
            # Need to determine suite_id from the cases
            case_suite_id = suite_id
            if not case_suite_id:
                # Get suite_id from the first case if not provided
                first_case = all_cases[0] if all_cases else None
                case_suite_id = first_case.get("suite_id") if first_case else None

            if not case_suite_id:
                # Fall back to individual updates if no suite_id available
                for case_info in cases_to_update:
                    case_update_data = {"labels": case_info["labels"]}
                    update_response = self.client.send_post(
                        f"update_case/{case_info['case_id']}", payload=case_update_data
                    )

                    if update_response.status_code == 200:
                        results["successful_cases"].append(
                            {
                                "case_id": case_info["case_id"],
                                "message": f"Successfully added label '{title}' to case {case_info['case_id']}",
                            }
                        )
                    else:
                        results["failed_cases"].append(
                            {"case_id": case_info["case_id"], "error": update_response.error_message}
                        )
            else:
                # Batch update using update_cases/{suite_id}
                batch_update_data = {
                    "case_ids": [case_info["case_id"] for case_info in cases_to_update],
                    "labels": cases_to_update[0]["labels"],  # Assuming same labels for all cases
                }

                batch_response = self.client.send_post(f"update_cases/{case_suite_id}", payload=batch_update_data)

                if batch_response.status_code == 200:
                    for case_info in cases_to_update:
                        results["successful_cases"].append(
                            {
                                "case_id": case_info["case_id"],
                                "message": f"Successfully added label '{title}' to case {case_info['case_id']}",
                            }
                        )
                else:
                    # If batch update fails, fall back to individual updates
                    for case_info in cases_to_update:
                        case_update_data = {"labels": case_info["labels"]}
                        update_response = self.client.send_post(
                            f"update_case/{case_info['case_id']}", payload=case_update_data
                        )

                        if update_response.status_code == 200:
                            results["successful_cases"].append(
                                {
                                    "case_id": case_info["case_id"],
                                    "message": f"Successfully added label '{title}' to case {case_info['case_id']}",
                                }
                            )
                        else:
                            results["failed_cases"].append(
                                {"case_id": case_info["case_id"], "error": update_response.error_message}
                            )

        return results, ""

    def get_cases_by_label(
        self, project_id: int, suite_id: int = None, label_ids: List[int] = None, label_title: str = None
    ) -> Tuple[List[dict], str]:
        """
        Get test cases filtered by label ID or title

        :param project_id: Project ID
        :param suite_id: Suite ID (optional)
        :param label_ids: List of label IDs to filter by
        :param label_title: Label title to filter by
        :returns: Tuple with list of matching cases and error string
        """
        # Get all cases first
        all_cases, error_message = self.__get_all_cases(project_id, suite_id)
        if error_message:
            return [], error_message

        # If filtering by title, first get the label ID
        target_label_ids = label_ids or []
        if label_title and not target_label_ids:
            labels_data, error_message = self.get_labels(project_id)
            if error_message:
                return [], error_message

            for label in labels_data.get("labels", []):
                if label.get("title") == label_title:
                    target_label_ids.append(label.get("id"))

            if not target_label_ids:
                return [], ""  # No label found is a valid case with 0 results

        # Filter cases that have any of the target labels
        matching_cases = []
        for case in all_cases:
            case_labels = case.get("labels", [])
            case_label_ids = [label.get("id") for label in case_labels]

            # Check if any of the target label IDs are present in this case
            if any(label_id in case_label_ids for label_id in target_label_ids):
                matching_cases.append(case)

        return matching_cases, ""

    def add_labels_to_tests(
        self, test_ids: List[int], titles: Union[str, List[str]], project_id: int
    ) -> Tuple[dict, str]:
        """
        Add labels to multiple tests

        :param test_ids: List of test IDs
        :param titles: Label title(s) - can be a single string or list of strings (max 20 characters each)
        :param project_id: Project ID for validation
        :returns: Tuple with response data and error string
        """
        # Initialize results structure
        results = {"successful_tests": [], "failed_tests": [], "max_labels_reached": [], "test_not_found": []}

        # Normalize titles to a list
        if isinstance(titles, str):
            title_list = [titles]
        else:
            title_list = titles

        # At this point, title_list should already be validated by the CLI
        # Just ensure we have clean titles
        title_list = [title.strip() for title in title_list if title.strip()]

        if not title_list:
            return {}, "No valid labels provided"

        # Validate test IDs by getting run information for each test
        valid_test_ids = []
        for test_id in test_ids:
            # Get test information to validate it exists
            test_response = self.client.send_get(f"get_test/{test_id}")
            if test_response.status_code != 200:
                results["test_not_found"].append(test_id)
                continue

            test_data = test_response.response_text
            # Validate that the test belongs to the correct project
            run_id = test_data.get("run_id")
            if run_id:
                run_response = self.client.send_get(f"get_run/{run_id}")
                if run_response.status_code == 200:
                    run_data = run_response.response_text
                    if run_data.get("project_id") == project_id:
                        valid_test_ids.append(test_id)
                    else:
                        results["test_not_found"].append(test_id)
                else:
                    results["test_not_found"].append(test_id)
            else:
                results["test_not_found"].append(test_id)

        # If no valid test IDs, return early
        if not valid_test_ids:
            return results, ""

        # Check if labels exist or create them
        existing_labels, error_message = self.get_labels(project_id)
        if error_message:
            return results, error_message

        # Process each title to get/create label IDs
        label_ids = []
        label_id_to_title = {}  # Map label IDs to their titles
        for title in title_list:
            # Find existing label with the same title
            label_id = None
            for label in existing_labels.get("labels", []):
                if label.get("title") == title:
                    label_id = label.get("id")
                    break

            # Create label if it doesn't exist
            if label_id is None:
                label_data, error_message = self.add_label(project_id, title)
                if error_message:
                    return results, error_message
                label_info = label_data.get("label", label_data)
                label_id = label_info.get("id")

            if label_id:
                label_ids.append(label_id)
                label_id_to_title[label_id] = title

        # Collect test data and validate constraints
        tests_to_update = []
        for test_id in valid_test_ids:
            # Get current test to check existing labels
            test_response = self.client.send_get(f"get_test/{test_id}")
            if test_response.status_code != 200:
                results["failed_tests"].append(
                    {"test_id": test_id, "error": f"Could not retrieve test {test_id}: {test_response.error_message}"}
                )
                continue

            test_data = test_response.response_text
            current_labels = test_data.get("labels", [])
            current_label_ids = [label.get("id") for label in current_labels if label.get("id")]

            new_label_ids = []
            already_exists_titles = []

            for label_id in label_ids:
                if label_id not in current_label_ids:
                    new_label_ids.append(label_id)
                else:
                    if label_id in label_id_to_title:
                        already_exists_titles.append(label_id_to_title[label_id])

            if not new_label_ids:
                results["successful_tests"].append(
                    {
                        "test_id": test_id,
                        "message": f"All labels already exist on test {test_id}: {', '.join(already_exists_titles)}",
                    }
                )
                continue

            # Check maximum labels limit (10)
            if len(current_label_ids) + len(new_label_ids) > 10:
                results["max_labels_reached"].append(test_id)
                continue

            # Prepare test for update
            updated_label_ids = current_label_ids + new_label_ids

            new_label_titles = []
            for label_id in new_label_ids:
                if label_id in label_id_to_title:
                    new_label_titles.append(label_id_to_title[label_id])

            tests_to_update.append(
                {
                    "test_id": test_id,
                    "labels": updated_label_ids,
                    "new_labels": new_label_ids,
                    "new_label_titles": new_label_titles,
                }
            )

        # Update tests using appropriate endpoint
        if len(tests_to_update) == 1:
            # Single test: use update_test/{test_id}
            test_info = tests_to_update[0]
            test_update_data = {"labels": test_info["labels"]}

            update_response = self.client.send_post(f"update_test/{test_info['test_id']}", payload=test_update_data)

            if update_response.status_code == 200:
                new_label_titles = test_info.get("new_label_titles", [])
                new_label_count = len(new_label_titles)

                if new_label_count == 1:
                    message = f"Successfully added label '{new_label_titles[0]}' to test {test_info['test_id']}"
                elif new_label_count > 1:
                    message = f"Successfully added {new_label_count} labels ({', '.join(new_label_titles)}) to test {test_info['test_id']}"
                else:
                    message = f"No new labels added to test {test_info['test_id']}"

                results["successful_tests"].append({"test_id": test_info["test_id"], "message": message})
            else:
                results["failed_tests"].append(
                    {"test_id": test_info["test_id"], "error": update_response.error_message}
                )
        else:
            # Multiple tests: use individual updates to ensure each test gets its specific labels
            for test_info in tests_to_update:
                test_update_data = {"labels": test_info["labels"]}
                update_response = self.client.send_post(f"update_test/{test_info['test_id']}", payload=test_update_data)

                if update_response.status_code == 200:
                    new_label_titles = test_info.get("new_label_titles", [])
                    new_label_count = len(new_label_titles)

                    if new_label_count == 1:
                        message = f"Successfully added label '{new_label_titles[0]}' to test {test_info['test_id']}"
                    elif new_label_count > 1:
                        message = f"Successfully added {new_label_count} labels ({', '.join(new_label_titles)}) to test {test_info['test_id']}"
                    else:
                        message = f"No new labels added to test {test_info['test_id']}"

                    results["successful_tests"].append({"test_id": test_info["test_id"], "message": message})
                else:
                    results["failed_tests"].append(
                        {"test_id": test_info["test_id"], "error": update_response.error_message}
                    )

        return results, ""

    def get_tests_by_label(
        self, project_id: int, label_ids: List[int] = None, label_title: str = None, run_ids: List[int] = None
    ) -> Tuple[List[dict], str]:
        """
        Get tests filtered by label ID or title from specific runs

        :param project_id: Project ID
        :param label_ids: List of label IDs to filter by
        :param label_title: Label title to filter by
        :param run_ids: List of run IDs to filter tests from (optional, defaults to all runs)
        :returns: Tuple with list of matching tests and error string
        """
        # If filtering by title, first get the label ID
        target_label_ids = label_ids or []
        if label_title and not target_label_ids:
            labels_data, error_message = self.get_labels(project_id)
            if error_message:
                return [], error_message

            for label in labels_data.get("labels", []):
                if label.get("title") == label_title:
                    target_label_ids.append(label.get("id"))

            if not target_label_ids:
                return [], ""  # No label found is a valid case with 0 results

        # Get runs for the project (either all runs or specific run IDs)
        if run_ids:
            # Use specific run IDs - validate they exist by getting run details
            runs = []
            for run_id in run_ids:
                run_response = self.client.send_get(f"get_run/{run_id}")
                if run_response.status_code == 200:
                    runs.append(run_response.response_text)
                else:
                    return [], f"Run ID {run_id} not found or inaccessible"
        else:
            # Get all runs for the project
            runs_response = self.client.send_get(f"get_runs/{project_id}")
            if runs_response.status_code != 200:
                return [], runs_response.error_message

            runs_data = runs_response.response_text
            runs = runs_data.get("runs", []) if isinstance(runs_data, dict) else runs_data

        # Collect all tests from all runs
        matching_tests = []
        for run in runs:
            run_id = run.get("id")
            if not run_id:
                continue

            # Get tests for this run
            tests_response = self.client.send_get(f"get_tests/{run_id}")
            if tests_response.status_code != 200:
                continue  # Skip this run if we can't get tests

            tests_data = tests_response.response_text
            tests = tests_data.get("tests", []) if isinstance(tests_data, dict) else tests_data

            # Filter tests that have any of the target labels
            for test in tests:
                test_labels = test.get("labels", [])
                test_label_ids = [label.get("id") for label in test_labels]

                # Check if any of the target label IDs are present in this test
                if any(label_id in test_label_ids for label_id in target_label_ids):
                    matching_tests.append(test)

        return matching_tests, ""

    def get_test_labels(self, test_ids: List[int]) -> Tuple[List[dict], str]:
        """
        Get labels for specific tests

        :param test_ids: List of test IDs to get labels for
        :returns: Tuple with list of test label information and error string
        """
        results = []

        for test_id in test_ids:
            # Get test information
            test_response = self.client.send_get(f"get_test/{test_id}")
            if test_response.status_code != 200:
                results.append({"test_id": test_id, "error": f"Test {test_id} not found or inaccessible", "labels": []})
                continue

            test_data = test_response.response_text
            test_labels = test_data.get("labels", [])

            results.append(
                {
                    "test_id": test_id,
                    "title": test_data.get("title", "Unknown"),
                    "status_id": test_data.get("status_id"),
                    "labels": test_labels,
                    "error": None,
                }
            )

        return results, ""

    # Test case reference management methods
    def add_case_references(self, case_id: int, references: List[str]) -> Tuple[bool, str]:
        """
        Add references to a test case
        :param case_id: ID of the test case
        :param references: List of references to add
        :returns: Tuple with success status and error string
        """
        # First get the current test case to retrieve existing references
        case_response = self.client.send_get(f"get_case/{case_id}")
        if case_response.status_code != 200:
            return False, f"Failed to retrieve test case {case_id}: {case_response.error_message}"

        case_data = case_response.response_text
        existing_refs = case_data.get("refs", "") or ""

        # Parse existing references
        existing_ref_list = []
        if existing_refs:
            existing_ref_list = [ref.strip() for ref in existing_refs.split(",") if ref.strip()]

        # Deduplicate input references while preserving order
        deduplicated_input = []
        seen = set()
        for ref in references:
            ref_clean = ref.strip()
            if ref_clean and ref_clean not in seen:
                deduplicated_input.append(ref_clean)
                seen.add(ref_clean)

        # Add new references (avoid duplicates with existing)
        all_refs = existing_ref_list.copy()
        for ref in deduplicated_input:
            if ref not in all_refs:
                all_refs.append(ref)

        # Join all references
        new_refs_string = ",".join(all_refs)

        # Validate total character limit
        if len(new_refs_string) > 2000:
            return False, f"Total references length ({len(new_refs_string)} characters) exceeds 2000 character limit"

        # Update the test case with new references
        update_data = {"refs": new_refs_string}
        update_response = self.client.send_post(f"update_case/{case_id}", update_data)

        if update_response.status_code == 200:
            return True, ""
        else:
            return False, update_response.error_message

    def update_case_references(self, case_id: int, references: List[str]) -> Tuple[bool, str]:
        """
        Update references on a test case by replacing existing ones
        :param case_id: ID of the test case
        :param references: List of references to replace existing ones
        :returns: Tuple with success status and error string
        """
        # Deduplicate input references while preserving order
        deduplicated_refs = []
        seen = set()
        for ref in references:
            ref_clean = ref.strip()
            if ref_clean and ref_clean not in seen:
                deduplicated_refs.append(ref_clean)
                seen.add(ref_clean)

        # Join references
        new_refs_string = ",".join(deduplicated_refs)

        # Validate total character limit
        if len(new_refs_string) > 2000:
            return False, f"Total references length ({len(new_refs_string)} characters) exceeds 2000 character limit"

        # Update the test case with new references
        update_data = {"refs": new_refs_string}
        update_response = self.client.send_post(f"update_case/{case_id}", update_data)

        if update_response.status_code == 200:
            return True, ""
        else:
            return False, update_response.error_message

    def delete_case_references(self, case_id: int, specific_references: List[str] = None) -> Tuple[bool, str]:
        """
        Delete all or specific references from a test case
        :param case_id: ID of the test case
        :param specific_references: List of specific references to delete (None to delete all)
        :returns: Tuple with success status and error string
        """
        if specific_references is None:
            # Delete all references by setting refs to empty string
            update_data = {"refs": ""}
        else:
            # First get the current test case to retrieve existing references
            case_response = self.client.send_get(f"get_case/{case_id}")
            if case_response.status_code != 200:
                return False, f"Failed to retrieve test case {case_id}: {case_response.error_message}"

            case_data = case_response.response_text
            existing_refs = case_data.get("refs", "") or ""

            if not existing_refs:
                # No references to delete
                return True, ""

            # Parse existing references
            existing_ref_list = [ref.strip() for ref in existing_refs.split(",") if ref.strip()]

            # Deduplicate input references for efficient processing
            refs_to_delete = set(ref.strip() for ref in specific_references if ref.strip())

            # Remove specific references
            remaining_refs = [ref for ref in existing_ref_list if ref not in refs_to_delete]

            # Join remaining references
            new_refs_string = ",".join(remaining_refs)
            update_data = {"refs": new_refs_string}

        # Update the test case
        update_response = self.client.send_post(f"update_case/{case_id}", update_data)

        if update_response.status_code == 200:
            return True, ""
        else:
            return False, update_response.error_message<|MERGE_RESOLUTION|>--- conflicted
+++ resolved
@@ -539,7 +539,6 @@
         else:
             add_run_data["refs"] = existing_refs  # Keep existing refs if none provided
 
-<<<<<<< HEAD
         existing_include_all = run_response.response_text.get("include_all", False)
         add_run_data["include_all"] = existing_include_all
 
@@ -556,13 +555,6 @@
             # include_all=True: TestRail includes all suite cases automatically
             # Do NOT send case_ids array (TestRail ignores it anyway)
             add_run_data.pop("case_ids", None)
-=======
-        run_tests, error_message = self.__get_all_tests_in_run(run_id)
-        run_case_ids = [test["case_id"] for test in run_tests]
-        report_case_ids = add_run_data["case_ids"]
-        joint_case_ids = list(set(report_case_ids + run_case_ids))
-        add_run_data["case_ids"] = joint_case_ids
->>>>>>> cf0ebcf1
 
         plan_id = run_response.response_text["plan_id"]
         config_ids = run_response.response_text["config_ids"]
@@ -1409,14 +1401,8 @@
         :param title: Title of the label (max 20 characters)
         :returns: Tuple with created label data and error string
         """
-<<<<<<< HEAD
-        # Use multipart/form-data like the working CURL command
-        files = {"title": (None, title)}
-        response = self.client.send_post(f"add_label/{project_id}", payload=None, files=files)
-=======
         payload = {"title": title}
         response = self.client.send_post(f"add_label/{project_id}", payload=payload)
->>>>>>> cf0ebcf1
         return response.response_text, response.error_message
 
     def update_label(self, label_id: int, project_id: int, title: str) -> Tuple[dict, str]:
@@ -1427,17 +1413,8 @@
         :param title: New title for the label (max 20 characters)
         :returns: Tuple with updated label data and error string
         """
-<<<<<<< HEAD
-        # Use multipart/form-data like add_label
-        files = {
-            "project_id": (None, str(project_id)),
-            "title": (None, title),  # Field name is 'title' (no colon) for form data
-        }
-        response = self.client.send_post(f"update_label/{label_id}", payload=None, files=files)
-=======
         payload = {"project_id": project_id, "title": title}
         response = self.client.send_post(f"update_label/{label_id}", payload=payload)
->>>>>>> cf0ebcf1
         return response.response_text, response.error_message
 
     def get_label(self, label_id: int) -> Tuple[dict, str]:
@@ -1486,17 +1463,8 @@
         :param label_ids: List of label IDs to delete
         :returns: Tuple with success status and error string
         """
-<<<<<<< HEAD
-        # Send as form data with JSON array format
-        import json
-
-        label_ids_json = json.dumps(label_ids)
-        files = {"label_ids": (None, label_ids_json)}
-        response = self.client.send_post("delete_labels", payload=None, files=files)
-=======
         payload = {"label_ids": label_ids}
         response = self.client.send_post("delete_labels", payload=payload)
->>>>>>> cf0ebcf1
         success = response.status_code == 200
         return success, response.error_message
 
