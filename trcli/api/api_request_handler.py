<<<<<<< HEAD
import html, json
import time
=======
import html, json, os
>>>>>>> 39fcdbc3
from concurrent.futures import ThreadPoolExecutor, as_completed
from beartype.typing import List, Union, Tuple, Dict

from trcli.api.api_client import APIClient, APIClientResult
from trcli.api.api_response_verify import ApiResponseVerify
from trcli.cli import Environment
from trcli.constants import (
    ProjectErrors,
    FAULT_MAPPING,
    OLD_SYSTEM_NAME_AUTOMATION_ID,
    UPDATED_SYSTEM_NAME_AUTOMATION_ID,
)
from trcli.data_classes.data_parsers import MatchersParser
from trcli.data_classes.dataclass_testrail import TestRailSuite, TestRailCase, ProjectData
from trcli.data_providers.api_data_provider import ApiDataProvider
from trcli.settings import (
    MAX_WORKERS_ADD_RESULTS,
    MAX_WORKERS_ADD_CASE,
    ENABLE_PARALLEL_PAGINATION,
    MAX_WORKERS_PARALLEL_PAGINATION,
)


class ApiRequestHandler:
    """Sends requests based on DataProvider bodies"""

    def __init__(
        self,
        environment: Environment,
        api_client: APIClient,
        suites_data: TestRailSuite,
        verify: bool = False,
    ):
        self.environment = environment
        self.client = api_client
        self.suffix = api_client.VERSION
        self.data_provider = ApiDataProvider(
            suites_data,
            environment.case_fields,
            environment.run_description,
            environment.result_fields,
            environment.section_id,
        )
        self.suites_data_from_provider = self.data_provider.suites_input
        self.response_verifier = ApiResponseVerify(verify)

    def check_automation_id_field(self, project_id: int) -> Union[str, None]:
        """
        Checks if the automation_id field (custom_automation_id or custom_case_automation_id) is available for the project
        :param project_id: the id of the project
        :return: error message
        """
        response = self.client.send_get("get_case_fields")
        if not response.error_message:
            fields: List = response.response_text
            automation_id_field = next(
                filter(
                    lambda x: x["system_name"] in [OLD_SYSTEM_NAME_AUTOMATION_ID, UPDATED_SYSTEM_NAME_AUTOMATION_ID],
                    fields,
                ),
                None,
            )
            if automation_id_field:
                if automation_id_field["is_active"] is False:
                    return FAULT_MAPPING["automation_id_unavailable"]
                if not automation_id_field["configs"]:
                    self._active_automation_id_field = automation_id_field["system_name"]
                    return None
                for config in automation_id_field["configs"]:
                    context = config["context"]
                    if context["is_global"] or project_id in context["project_ids"]:
                        self._active_automation_id_field = automation_id_field["system_name"]
                        return None
                return FAULT_MAPPING["automation_id_unavailable"]
            else:
                return FAULT_MAPPING["automation_id_unavailable"]
        else:
            return response.error_message

    def get_project_data(self, project_name: str, project_id: int = None) -> ProjectData:
        """
        Send get_projects with project name
        :project_name: Project name
        :returns: ProjectData
        """
        projects_data, error = self.__get_all_projects()
        if not error:
            available_projects = [project for project in projects_data if project["name"] == project_name]

            if len(available_projects) == 1:
                return ProjectData(
                    project_id=int(available_projects[0]["id"]),
                    suite_mode=int(available_projects[0]["suite_mode"]),
                    error_message=error,
                )
            elif len(available_projects) > 1:
                if project_id in [project["id"] for project in available_projects]:
                    project_index = [
                        index for index, project in enumerate(available_projects) if project["id"] == project_id
                    ][0]
                    return ProjectData(
                        project_id=int(available_projects[project_index]["id"]),
                        suite_mode=int(available_projects[project_index]["suite_mode"]),
                        error_message=error,
                    )
                else:
                    return ProjectData(
                        project_id=ProjectErrors.multiple_project_same_name,
                        suite_mode=-1,
                        error_message=FAULT_MAPPING["more_than_one_project"],
                    )
            else:
                return ProjectData(
                    project_id=ProjectErrors.not_existing_project,
                    suite_mode=-1,
                    error_message=FAULT_MAPPING["project_doesnt_exists"],
                )
        else:
            return ProjectData(
                project_id=ProjectErrors.other_error,
                suite_mode=-1,
                error_message=error,
            )

    def check_suite_id(self, project_id: int) -> Tuple[bool, str]:
        """
        Check if suite from DataProvider exist using get_suites endpoint
        :project_id: project id
        :returns: True if exists in suites. False if not.
        """
        suite_id = self.suites_data_from_provider.suite_id
        suites_data, error = self.__get_all_suites(project_id)
        if not error:
            available_suites = [suite for suite in suites_data if suite["id"] == suite_id]
            return (
                (True, "")
                if len(available_suites) > 0
                else (False, FAULT_MAPPING["missing_suite"].format(suite_id=suite_id))
            )
        else:
            return None, suites_data.error_message

    def resolve_suite_id_using_name(self, project_id: int) -> Tuple[int, str]:
        """Get suite ID matching suite name on data provider or returns -1 if unable to match any suite.
        :arg project_id: project id
        :returns: tuple with id of the suite and error message"""
        suite_id = -1
        suite_name = self.suites_data_from_provider.name
        suites_data, error = self.__get_all_suites(project_id)
        if not error:
            for suite in suites_data:
                if suite["name"] == suite_name:
                    suite_id = suite["id"]
                    self.data_provider.update_data([{"suite_id": suite["id"], "name": suite["name"]}])
                    break
            return (
                (suite_id, "")
                if suite_id != -1
                else (-1, FAULT_MAPPING["missing_suite_by_name"].format(suite_name=suite_name))
            )
        else:
            return -1, error

    def get_suite_ids(self, project_id: int) -> Tuple[List[int], str]:
        """Get suite IDs for requested project_id.
        : project_id: project id
        : returns: tuple with list of suite ids and error string"""
        available_suites = []
        returned_resources = []
        suites_data, error = self.__get_all_suites(project_id)
        if not error:
            for suite in suites_data:
                available_suites.append(suite["id"])
                returned_resources.append(
                    {
                        "suite_id": suite["id"],
                        "name": suite["name"],
                    }
                )
            if returned_resources:
                self.data_provider.update_data(suite_data=returned_resources)
            else:
                print("Update skipped")
            return (
                (available_suites, "")
                if len(available_suites) > 0
                else ([], FAULT_MAPPING["no_suites_found"].format(project_id=project_id))
            )
        else:
            return [], error

    def add_suites(self, project_id: int) -> Tuple[List[Dict], str]:
        """
        Adds suites that doesn't have ID's in DataProvider.
        Runs update_data in data_provider for successfully created resources.
        :project_id: project_id
        :returns: Tuple with list of dict created resources and error string.
        """
        add_suite_data = self.data_provider.add_suites_data()
        responses = []
        error_message = ""
        for body in add_suite_data:
            response = self.client.send_post(f"add_suite/{project_id}", body)
            if not response.error_message:
                responses.append(response)
                if not self.response_verifier.verify_returned_data(body, response.response_text):
                    responses.append(response)
                    error_message = FAULT_MAPPING["data_verification_error"]
                    break
            else:
                error_message = response.error_message
                break

        returned_resources = [
            {
                "suite_id": response.response_text["id"],
                "name": response.response_text["name"],
            }
            for response in responses
        ]
        (
            self.data_provider.update_data(suite_data=returned_resources)
            if len(returned_resources) > 0
            else "Update skipped"
        )
        return returned_resources, error_message

    def check_missing_section_ids(self, project_id: int) -> Tuple[bool, str]:
        """
        Check what section id's are missing in DataProvider.
        :project_id: project_id
        :returns: Tuple with list missing section ID and error string.
        """
        suite_id = self.suites_data_from_provider.suite_id
        returned_sections, error_message = self.__get_all_sections(project_id, suite_id)
        if not error_message:
            missing_test_sections = False
            sections_by_id = {section["id"]: section for section in returned_sections}
            sections_by_name = {section["name"]: section for section in returned_sections}
            section_data = []
            for section in self.suites_data_from_provider.testsections:
                if self.environment.section_id:
                    if section.section_id in sections_by_id.keys():
                        section_json = sections_by_id[section.section_id]
                        section_data.append(
                            {
                                "section_id": section_json["id"],
                                "suite_id": section_json["suite_id"],
                                "name": section_json["name"],
                            }
                        )
                    else:
                        missing_test_sections = True
                if section.name in sections_by_name.keys():
                    section_json = sections_by_name[section.name]
                    section_data.append(
                        {
                            "section_id": section_json["id"],
                            "suite_id": section_json["suite_id"],
                            "name": section_json["name"],
                        }
                    )
                else:
                    missing_test_sections = True
            self.data_provider.update_data(section_data=section_data)
            return missing_test_sections, error_message
        else:
            return False, error_message

    def add_sections(self, project_id: int) -> Tuple[List[Dict], str]:
        """
        Add sections that doesn't have ID in DataProvider.
        Runs update_data in data_provider for successfully created resources.
        :project_id: project_id
        :returns: Tuple with list of dict created resources and error string.
        """
        add_sections_data = self.data_provider.add_sections_data()
        responses = []
        error_message = ""
        for body in add_sections_data:
            response = self.client.send_post(f"add_section/{project_id}", body)
            if not response.error_message:
                responses.append(response)
                if not self.response_verifier.verify_returned_data(body, response.response_text):
                    responses.append(response)
                    error_message = FAULT_MAPPING["data_verification_error"]
                    break
            else:
                error_message = response.error_message
                break
        returned_resources = [
            {
                "section_id": response.response_text["id"],
                "suite_id": response.response_text["suite_id"],
                "name": response.response_text["name"],
            }
            for response in responses
        ]
        (
            self.data_provider.update_data(section_data=returned_resources)
            if len(returned_resources) > 0
            else "Update skipped"
        )
        return returned_resources, error_message

    def check_missing_test_cases_ids(self, project_id: int) -> Tuple[bool, str]:
        """
        Check what test cases id's are missing in DataProvider.
        :project_id: project_id
        :returns: Tuple with list test case ID missing and error string.
        """
        missing_cases_number = 0
        suite_id = self.suites_data_from_provider.suite_id

        # Performance optimization: Only fetch all cases if using AUTO matcher
        # NAME/PROPERTY matchers can validate case IDs individually
        if self.environment.case_matcher == MatchersParser.AUTO:
            returned_cases, error_message = self.__get_all_cases(project_id, suite_id)
            if error_message:
                return False, error_message

        if self.environment.case_matcher == MatchersParser.AUTO:
            test_cases_by_aut_id = {}
            for case in returned_cases:
                aut_case_id = case.get(OLD_SYSTEM_NAME_AUTOMATION_ID) or case.get(UPDATED_SYSTEM_NAME_AUTOMATION_ID)
                if aut_case_id:
                    aut_case_id = html.unescape(aut_case_id)
                    test_cases_by_aut_id[aut_case_id] = case
            test_case_data = []
            for section in self.suites_data_from_provider.testsections:
                for test_case in section.testcases:
                    aut_id = test_case.custom_automation_id
                    if aut_id in test_cases_by_aut_id.keys():
                        case = test_cases_by_aut_id[aut_id]
                        test_case_data.append(
                            {
                                "case_id": case["id"],
                                "section_id": case["section_id"],
                                "title": case["title"],
                                OLD_SYSTEM_NAME_AUTOMATION_ID: aut_id,
                            }
                        )
                    else:
                        missing_cases_number += 1
            self.data_provider.update_data(case_data=test_case_data)
            if missing_cases_number:
                self.environment.log(f"Found {missing_cases_number} test cases not matching any TestRail case.")
        else:
            # For NAME or PROPERTY matcher we validate case IDs
            nonexistent_ids = []
            case_ids_to_validate = set()

            # Collect all unique case IDs that need validation
            for section in self.suites_data_from_provider.testsections:
                for test_case in section.testcases:
                    if not test_case.case_id:
                        missing_cases_number += 1
                    else:
                        case_ids_to_validate.add(int(test_case.case_id))

            total_tests_in_report = missing_cases_number + len(case_ids_to_validate)

            if missing_cases_number:
                self.environment.log(f"Found {missing_cases_number} test cases without case ID in the report file.")

            # Smart validation strategy based on report size
            # Threshold: 1000 cases (same as skip validation threshold for consistency)
            if case_ids_to_validate:
                # Skip validation for large reports with all IDs (most efficient)
                if missing_cases_number == 0 and total_tests_in_report >= 1000:
                    # All tests have IDs and report is large: Skip validation (trust IDs)
                    self.environment.log(
                        f"Skipping validation of {len(case_ids_to_validate)} case IDs "
                        f"(all tests have IDs, trusting they exist). "
                        f"If you encounter errors, ensure all case IDs in your test report exist in TestRail."
                    )
                    nonexistent_ids = []

                # Fetch all for large reports with missing IDs
                elif total_tests_in_report >= 1000:
                    # Large report (>=1000 cases) with some missing IDs: Fetch all cases and validate locally
                    # This is more efficient than individual validation for large batches
                    self.environment.log(
                        f"Large report detected ({total_tests_in_report} cases). "
                        f"Fetching all cases from TestRail for efficient validation..."
                    )
                    returned_cases, error_message = self.__get_all_cases(project_id, suite_id)
                    if error_message:
                        return False, error_message

                    # Build lookup dictionary from fetched cases
                    all_case_ids = {case["id"] for case in returned_cases}

                    # Validate locally (O(1) lookup)
                    nonexistent_ids = [cid for cid in case_ids_to_validate if cid not in all_case_ids]

                    if nonexistent_ids:
                        self.environment.elog(
                            f"Nonexistent case IDs found in the report file: {nonexistent_ids[:20]}"
                            f"{' ...' if len(nonexistent_ids) > 20 else ''}"
                        )
                        return False, "Case IDs not in TestRail project or suite were detected in the report file."

                # Individual validation for small reports
                else:
                    # Small report (<1000 cases): Use individual validation
                    # This is more efficient for small batches
                    self.environment.log(f"Validating {len(case_ids_to_validate)} case IDs exist in TestRail...")
                    validated_ids = self.__validate_case_ids_exist(suite_id, list(case_ids_to_validate))
                    nonexistent_ids = [cid for cid in case_ids_to_validate if cid not in validated_ids]

                    if nonexistent_ids:
                        self.environment.elog(f"Nonexistent case IDs found in the report file: {nonexistent_ids}")
                        return False, "Case IDs not in TestRail project or suite were detected in the report file."

        return missing_cases_number > 0, ""

    def add_cases(self) -> Tuple[List[dict], str]:
        """
        Add cases that doesn't have ID in DataProvider.
        Runs update_data in data_provider for successfully created resources.
        :returns: Tuple with list of dict created resources and error string.
        """
        add_case_data = self.data_provider.add_cases()
        responses = []
        error_message = ""
        with self.environment.get_progress_bar(
            results_amount=len(add_case_data), prefix="Adding test cases"
        ) as progress_bar:
            with ThreadPoolExecutor(max_workers=MAX_WORKERS_ADD_CASE) as executor:
                futures = {
                    executor.submit(
                        self._add_case_and_update_data,
                        body,
                    ): body
                    for body in add_case_data
                }
                responses, error_message = self.handle_futures(
                    futures=futures, action_string="add_case", progress_bar=progress_bar
                )
            if error_message:
                # When error_message is present we cannot be sure that responses contains all added items.
                # Iterate through futures to get all responses from done tasks (not cancelled)
                responses = ApiRequestHandler.retrieve_results_after_cancelling(futures)
        returned_resources = [
            {
                "case_id": response.response_text["id"],
                "section_id": response.response_text["section_id"],
                "title": response.response_text["title"],
            }
            for response in responses
        ]
        return returned_resources, error_message

    def add_run(
        self,
        project_id: int,
        run_name: str,
        milestone_id: int = None,
        start_date: str = None,
        end_date: str = None,
        plan_id: int = None,
        config_ids: List[int] = None,
        assigned_to_id: int = None,
        include_all: bool = False,
        refs: str = None,
        case_ids: List[int] = None,
    ) -> Tuple[int, str]:
        """
        Creates a new test run.
        :project_id: project_id
        :run_name: run name
        :returns: Tuple with run id and error string.
        """
        add_run_data = self.data_provider.add_run(
            run_name,
            case_ids=case_ids,
            start_date=start_date,
            end_date=end_date,
            milestone_id=milestone_id,
            assigned_to_id=assigned_to_id,
            include_all=include_all,
            refs=refs,
        )
        if not plan_id:
            response = self.client.send_post(f"add_run/{project_id}", add_run_data)
            run_id = response.response_text.get("id")
        else:
            if config_ids:
                add_run_data["config_ids"] = config_ids
                entry_data = {
                    "name": add_run_data["name"],
                    "suite_id": add_run_data["suite_id"],
                    "config_ids": config_ids,
                    "runs": [add_run_data],
                }
            else:
                entry_data = add_run_data
            response = self.client.send_post(f"add_plan_entry/{plan_id}", entry_data)
            run_id = response.response_text["runs"][0]["id"]
        return run_id, response.error_message

    def update_run(
        self,
        run_id: int,
        run_name: str,
        start_date: str = None,
        end_date: str = None,
        milestone_id: int = None,
        refs: str = None,
        refs_action: str = "add",
    ) -> Tuple[dict, str]:
        """
        Updates an existing run
        :run_id: run id
        :run_name: run name
        :refs: references to manage
        :refs_action: action to perform ('add', 'update', 'delete')
        :returns: Tuple with run and error string.
        """
        run_response = self.client.send_get(f"get_run/{run_id}")
        if run_response.error_message:
            return None, run_response.error_message

        existing_description = run_response.response_text.get("description", "")
        existing_refs = run_response.response_text.get("refs", "")

        add_run_data = self.data_provider.add_run(
            run_name, start_date=start_date, end_date=end_date, milestone_id=milestone_id
        )
        add_run_data["description"] = existing_description  # Retain the current description

        # Handle references based on action
        if refs is not None:
            updated_refs = self._manage_references(existing_refs, refs, refs_action)
            add_run_data["refs"] = updated_refs
        else:
            add_run_data["refs"] = existing_refs  # Keep existing refs if none provided

        run_tests, error_message = self.__get_all_tests_in_run(run_id)
        run_case_ids = [test["case_id"] for test in run_tests]
        report_case_ids = add_run_data["case_ids"]
        joint_case_ids = list(set(report_case_ids + run_case_ids))
        add_run_data["case_ids"] = joint_case_ids

        plan_id = run_response.response_text["plan_id"]
        config_ids = run_response.response_text["config_ids"]
        if not plan_id:
            update_response = self.client.send_post(f"update_run/{run_id}", add_run_data)
        elif plan_id and config_ids:
            update_response = self.client.send_post(f"update_run_in_plan_entry/{run_id}", add_run_data)
        else:
            response = self.client.send_get(f"get_plan/{plan_id}")
            entry_id = next(
                (
                    run["entry_id"]
                    for entry in response.response_text["entries"]
                    for run in entry["runs"]
                    if run["id"] == run_id
                ),
                None,
            )
            update_response = self.client.send_post(f"update_plan_entry/{plan_id}/{entry_id}", add_run_data)
        run_response = self.client.send_get(f"get_run/{run_id}")
        return run_response.response_text, update_response.error_message

    def _manage_references(self, existing_refs: str, new_refs: str, action: str) -> str:
        """
        Manage references based on the specified action.
        :existing_refs: current references in the run
        :new_refs: new references to process
        :action: 'add', 'update', or 'delete'
        :returns: updated references string
        """
        if not existing_refs:
            existing_refs = ""

        if action == "update":
            # Replace all references with new ones
            return new_refs
        elif action == "delete":
            if not new_refs:
                # Delete all references
                return ""
            else:
                # Delete specific references
                existing_list = [ref.strip() for ref in existing_refs.split(",") if ref.strip()]
                refs_to_delete = [ref.strip() for ref in new_refs.split(",") if ref.strip()]
                updated_list = [ref for ref in existing_list if ref not in refs_to_delete]
                return ",".join(updated_list)
        else:  # action == 'add' (default)
            # Add new references to existing ones
            if not existing_refs:
                return new_refs
            existing_list = [ref.strip() for ref in existing_refs.split(",") if ref.strip()]
            new_list = [ref.strip() for ref in new_refs.split(",") if ref.strip()]
            # Avoid duplicates
            combined_list = existing_list + [ref for ref in new_list if ref not in existing_list]
            return ",".join(combined_list)

    def append_run_references(self, run_id: int, references: List[str]) -> Tuple[Dict, List[str], List[str], str]:
        """
        Append references to a test run, avoiding duplicates.
        :param run_id: ID of the test run
        :param references: List of references to append
        :returns: Tuple with (run_data, added_refs, skipped_refs, error_message)
        """
        # Get current run data
        run_response = self.client.send_get(f"get_run/{run_id}")
        if run_response.error_message:
            return None, [], [], run_response.error_message

        existing_refs = run_response.response_text.get("refs", "") or ""

        # Parse existing and new references
        existing_list = [ref.strip() for ref in existing_refs.split(",") if ref.strip()] if existing_refs else []
        # Deduplicate input references
        new_list = []
        seen = set()
        for ref in references:
            ref_clean = ref.strip()
            if ref_clean and ref_clean not in seen:
                new_list.append(ref_clean)
                seen.add(ref_clean)

        # Determine which references are new vs duplicates
        added_refs = [ref for ref in new_list if ref not in existing_list]
        skipped_refs = [ref for ref in new_list if ref in existing_list]

        # If no new references to add, return current state
        if not added_refs:
            return run_response.response_text, added_refs, skipped_refs, None

        # Combine references
        combined_list = existing_list + added_refs
        combined_refs = ",".join(combined_list)

        if len(combined_refs) > 250:
            return (
                None,
                [],
                [],
                f"Combined references length ({len(combined_refs)} characters) exceeds 250 character limit",
            )

        update_data = {"refs": combined_refs}

        # Determine the correct API endpoint based on plan membership
        plan_id = run_response.response_text.get("plan_id")
        config_ids = run_response.response_text.get("config_ids")

        if not plan_id:
            # Standalone run
            update_response = self.client.send_post(f"update_run/{run_id}", update_data)
        elif plan_id and config_ids:
            # Run in plan with configurations
            update_response = self.client.send_post(f"update_run_in_plan_entry/{run_id}", update_data)
        else:
            # Run in plan without configurations - need to use plan entry endpoint
            plan_response = self.client.send_get(f"get_plan/{plan_id}")
            if plan_response.error_message:
                return None, [], [], f"Failed to get plan details: {plan_response.error_message}"

            # Find the entry_id for this run
            entry_id = None
            for entry in plan_response.response_text.get("entries", []):
                for run in entry.get("runs", []):
                    if run["id"] == run_id:
                        entry_id = entry["id"]
                        break
                if entry_id:
                    break

            if not entry_id:
                return None, [], [], f"Could not find plan entry for run {run_id}"

            update_response = self.client.send_post(f"update_plan_entry/{plan_id}/{entry_id}", update_data)

        if update_response.error_message:
            return None, [], [], update_response.error_message

        updated_run_response = self.client.send_get(f"get_run/{run_id}")
        return updated_run_response.response_text, added_refs, skipped_refs, updated_run_response.error_message

    def update_existing_case_references(
        self, case_id: int, junit_refs: str, strategy: str = "append"
    ) -> Tuple[bool, str, List[str], List[str]]:
        """
        Update existing case references with values from JUnit properties.
        :param case_id: ID of the test case
        :param junit_refs: References from JUnit testrail_case_field property
        :param strategy: 'append' or 'replace'
        :returns: Tuple with (success, error_message, added_refs, skipped_refs)
        """
        if not junit_refs or not junit_refs.strip():
            return True, None, [], []  # No references to process

        # Parse and validate JUnit references, deduplicating input
        junit_ref_list = []
        seen = set()
        for ref in junit_refs.split(","):
            ref_clean = ref.strip()
            if ref_clean and ref_clean not in seen:
                junit_ref_list.append(ref_clean)
                seen.add(ref_clean)

        if not junit_ref_list:
            return False, "No valid references found in JUnit property", [], []

        # Get current case data
        case_response = self.client.send_get(f"get_case/{case_id}")
        if case_response.error_message:
            return False, case_response.error_message, [], []

        existing_refs = case_response.response_text.get("refs", "") or ""

        if strategy == "replace":
            # Replace strategy: use JUnit refs as-is
            new_refs = ",".join(junit_ref_list)
            added_refs = junit_ref_list
            skipped_refs = []
        else:
            # Append strategy: combine with existing refs, avoiding duplicates
            existing_ref_list = (
                [ref.strip() for ref in existing_refs.split(",") if ref.strip()] if existing_refs else []
            )

            # Determine which references are new vs duplicates
            added_refs = [ref for ref in junit_ref_list if ref not in existing_ref_list]
            skipped_refs = [ref for ref in junit_ref_list if ref in existing_ref_list]

            # If no new references to add, return current state
            if not added_refs:
                return True, None, added_refs, skipped_refs

            # Combine references
            combined_list = existing_ref_list + added_refs
            new_refs = ",".join(combined_list)

        # Validate 2000 character limit for test case references
        if len(new_refs) > 2000:
            return (
                False,
                f"Combined references length ({len(new_refs)} characters) exceeds 2000 character limit",
                [],
                [],
            )

        # Update the case
        update_data = {"refs": new_refs}
        update_response = self.client.send_post(f"update_case/{case_id}", update_data)

        if update_response.error_message:
            return False, update_response.error_message, [], []

        return True, None, added_refs, skipped_refs

    def upload_attachments(self, report_results: [Dict], results: List[Dict], run_id: int):
        """Getting test result id and upload attachments for it."""
        tests_in_run, error = self.__get_all_tests_in_run(run_id)
        if not error:
            failed_uploads = []
            for report_result in report_results:
                case_id = report_result["case_id"]
                test_id = next((test["id"] for test in tests_in_run if test["case_id"] == case_id), None)
                result_id = next((result["id"] for result in results if result["test_id"] == test_id), None)
                for file_path in report_result.get("attachments"):
                    try:
                        with open(file_path, "rb") as file:
                            response = self.client.send_post(
                                f"add_attachment_to_result/{result_id}", files={"attachment": file}
                            )

                            # Check if upload was successful
                            if response.status_code != 200:
                                file_name = os.path.basename(file_path)

                                # Handle 413 Request Entity Too Large specifically
                                if response.status_code == 413:
                                    error_msg = FAULT_MAPPING["attachment_too_large"].format(
                                        file_name=file_name, case_id=case_id
                                    )
                                    self.environment.elog(error_msg)
                                    failed_uploads.append(f"{file_name} (case {case_id})")
                                else:
                                    # Handle other HTTP errors
                                    error_msg = FAULT_MAPPING["attachment_upload_failed"].format(
                                        file_path=file_name,
                                        case_id=case_id,
                                        error_message=response.error_message or f"HTTP {response.status_code}",
                                    )
                                    self.environment.elog(error_msg)
                                    failed_uploads.append(f"{file_name} (case {case_id})")
                    except FileNotFoundError:
                        self.environment.elog(f"Attachment file not found: {file_path} (case {case_id})")
                        failed_uploads.append(f"{file_path} (case {case_id})")
                    except Exception as ex:
                        file_name = os.path.basename(file_path) if os.path.exists(file_path) else file_path
                        self.environment.elog(f"Error uploading attachment '{file_name}' for case {case_id}: {ex}")
                        failed_uploads.append(f"{file_name} (case {case_id})")

            # Provide a summary if there were failed uploads
            if failed_uploads:
                self.environment.log(f"\nWarning: {len(failed_uploads)} attachment(s) failed to upload.")
        else:
            self.environment.elog(f"Unable to upload attachments due to API request error: {error}")

    def add_results(self, run_id: int) -> Tuple[List, str, int]:
        """
        Adds one or more new test results.
        :run_id: run id
        :returns: Tuple with dict created resources, error string, and results count.
        """
        responses = []
        error_message = ""
        # Get pre-validated user IDs if available
        user_ids = getattr(self.environment, "_validated_user_ids", [])

        add_results_data_chunks = self.data_provider.add_results_for_cases(self.environment.batch_size, user_ids)
        # Get assigned count from data provider
        assigned_count = getattr(self.data_provider, "_assigned_count", 0)

        results_amount = sum([len(results["results"]) for results in add_results_data_chunks])

        with self.environment.get_progress_bar(results_amount=results_amount, prefix="Adding results") as progress_bar:
            with ThreadPoolExecutor(max_workers=MAX_WORKERS_ADD_RESULTS) as executor:
                futures = {
                    executor.submit(self.client.send_post, f"add_results_for_cases/{run_id}", body): body
                    for body in add_results_data_chunks
                }
                responses, error_message = self.handle_futures(
                    futures=futures,
                    action_string="add_results",
                    progress_bar=progress_bar,
                )
            if error_message:
                # When error_message is present we cannot be sure that responses contains all added items.
                # Iterate through futures to get all responses from done tasks (not cancelled)
                responses = ApiRequestHandler.retrieve_results_after_cancelling(futures)
        responses = [response.response_text for response in responses]
        results = [result for results_list in responses for result in results_list]
        report_results_w_attachments = []
        for results_data_chunk in add_results_data_chunks:
            for test_result in results_data_chunk["results"]:
                if test_result["attachments"]:
                    report_results_w_attachments.append(test_result)
        if report_results_w_attachments:
            attachments_count = 0
            for result in report_results_w_attachments:
                attachments_count += len(result["attachments"])
            self.environment.log(
                f"Uploading {attachments_count} attachments " f"for {len(report_results_w_attachments)} test results."
            )
            self.upload_attachments(report_results_w_attachments, results, run_id)
        else:
            self.environment.log(f"No attachments found to upload.")

        # Log assignment results if assignment was performed
        if user_ids:
            total_failed = getattr(self.data_provider, "_total_failed_count", assigned_count)
            if assigned_count > 0:
                self.environment.log(f"Assigning failed results: {assigned_count}/{total_failed}, Done.")
            else:
                self.environment.log(f"Assigning failed results: 0/0, Done.")

        return responses, error_message, progress_bar.n

    def handle_futures(self, futures, action_string, progress_bar) -> Tuple[list, str]:
        responses = []
        error_message = ""
        try:
            for future in as_completed(futures):
                arguments = futures[future]
                response = future.result()
                if not response.error_message:
                    responses.append(response)
                    if action_string == "add_results":
                        progress_bar.update(len(arguments["results"]))
                    else:
                        if action_string == "add_case":
                            arguments = arguments.to_dict()
                            arguments.pop("case_id")
                        if not self.response_verifier.verify_returned_data(arguments, response.response_text):
                            responses.append(response)
                            error_message = FAULT_MAPPING["data_verification_error"]
                            self.__cancel_running_futures(futures, action_string)
                            break
                        progress_bar.update(1)
                else:
                    error_message = response.error_message
                    self.environment.log(f"\nError during {action_string}. Trying to cancel scheduled tasks.")
                    self.__cancel_running_futures(futures, action_string)
                    break
            else:
                progress_bar.set_postfix_str(s="Done.")
        except KeyboardInterrupt:
            self.__cancel_running_futures(futures, action_string)
            raise KeyboardInterrupt
        return responses, error_message

    def close_run(self, run_id: int) -> Tuple[dict, str]:
        """
        Closes an existing test run and archives its tests & results.
        :run_id: run id
        :returns: Tuple with dict created resources and error string.
        """
        body = {"run_id": run_id}
        response = self.client.send_post(f"close_run/{run_id}", body)
        return response.response_text, response.error_message

    def delete_suite(self, suite_id: int) -> Tuple[dict, str]:
        """
        Delete suite given suite id
        :suite_id: suite id
        :returns: Tuple with dict created resources and error string.
        """
        response = self.client.send_post(f"delete_suite/{suite_id}", payload={})
        return response.response_text, response.error_message

    def delete_sections(self, added_sections: List[Dict]) -> Tuple[List, str]:
        """
        Delete section given add_sections response
        :suite_id: section id
        :returns: Tuple with dict created resources and error string.
        """
        responses = []
        error_message = ""
        for section in added_sections:
            response = self.client.send_post(f"delete_section/{section['section_id']}", payload={})
            if not response.error_message:
                responses.append(response.response_text)
            else:
                error_message = response.error_message
                break
        return responses, error_message

    def delete_cases(self, suite_id: int, added_cases: List[Dict]) -> Tuple[Dict, str]:
        """
        Delete cases given add_cases response
        :suite_id: section id
        :returns: Tuple with dict created resources and error string.
        """
        body = {"case_ids": [case["case_id"] for case in added_cases]}
        response = self.client.send_post(f"delete_cases/{suite_id}", payload=body)
        return response.response_text, response.error_message

    def delete_run(self, run_id) -> Tuple[dict, str]:
        """
        Delete run given add_run response
        :suite_id: section id
        :returns: Tuple with dict created resources and error string.
        """
        response = self.client.send_post(f"delete_run/{run_id}", payload={})
        return response.response_text, response.error_message

    @staticmethod
    def retrieve_results_after_cancelling(futures) -> list:
        responses = []
        for future in as_completed(futures):
            if not future.cancelled():
                response = future.result()
                if not response.error_message:
                    responses.append(response)
        return responses

    def get_user_by_email(self, email: str) -> Tuple[Union[int, None], str]:
        """
        Validates a user email and returns the user ID if valid.

        :param email: User email to validate
        :returns: Tuple with user ID (or None if not found) and error message
        """
        if not email or not email.strip():
            return None, "Email cannot be empty"

        email = email.strip()
        # Use proper URL encoding for the query parameter
        import urllib.parse

        encoded_email = urllib.parse.quote_plus(email)
        response = self.client.send_get(f"get_user_by_email&email={encoded_email}")

        if response.error_message:
            # Map TestRail's email validation error to our expected format
            if "Field :email is not a valid email address" in response.error_message:
                return None, f"User not found: {email}"
            return None, response.error_message

        if response.status_code == 200:
            try:
                user_data = response.response_text
                if isinstance(user_data, dict) and "id" in user_data:
                    return user_data["id"], ""
                else:
                    return None, f"Invalid response format for user: {email}"
            except (KeyError, TypeError):
                return None, f"Invalid response format for user: {email}"
        elif response.status_code == 400:
            # Check if the response contains the email validation error
            if (
                hasattr(response, "response_text")
                and response.response_text
                and isinstance(response.response_text, dict)
                and "Field :email is not a valid email address" in str(response.response_text.get("error", ""))
            ):
                return None, f"User not found: {email}"
            return None, f"User not found: {email}"
        else:
            # For other status codes, check if it's the email validation error
            if (
                hasattr(response, "response_text")
                and response.response_text
                and "Field :email is not a valid email address" in str(response.response_text)
            ):
                return None, f"User not found: {email}"
            return None, f"API error (status {response.status_code}) when validating user: {email}"

    def _add_case_and_update_data(self, case: TestRailCase) -> APIClientResult:
        case_body = case.to_dict()
        active_field = getattr(self, "_active_automation_id_field", None)
        if active_field == UPDATED_SYSTEM_NAME_AUTOMATION_ID and OLD_SYSTEM_NAME_AUTOMATION_ID in case_body:
            case_body[UPDATED_SYSTEM_NAME_AUTOMATION_ID] = case_body.pop(OLD_SYSTEM_NAME_AUTOMATION_ID)
        if self.environment.case_matcher != MatchersParser.AUTO and OLD_SYSTEM_NAME_AUTOMATION_ID in case_body:
            case_body.pop(OLD_SYSTEM_NAME_AUTOMATION_ID)
        response = self.client.send_post(f"add_case/{case_body.pop('section_id')}", case_body)
        if response.status_code == 200:
            case.case_id = response.response_text["id"]
            case.result.case_id = response.response_text["id"]
            case.section_id = response.response_text["section_id"]
        return response

    def __cancel_running_futures(self, futures, action_string):
        self.environment.log(f"\nAborting: {action_string}. Trying to cancel scheduled tasks.")
        for future in futures:
            future.cancel()

    def __get_all_cases(self, project_id=None, suite_id=None) -> Tuple[List[dict], str]:
        """
        Get all cases from all pages
        """
        if suite_id is None:
            return self.__get_all_entities("cases", f"get_cases/{project_id}")
        else:
            return self.__get_all_entities("cases", f"get_cases/{project_id}&suite_id={suite_id}")

    def __get_all_sections(self, project_id=None, suite_id=None) -> Tuple[List[dict], str]:
        """
        Get all sections from all pages
        """
        return self.__get_all_entities("sections", f"get_sections/{project_id}&suite_id={suite_id}")

    def __get_all_tests_in_run(self, run_id=None) -> Tuple[List[dict], str]:
        """
        Get all tests from all pages
        """
        return self.__get_all_entities("tests", f"get_tests/{run_id}")

    def __get_all_projects(self) -> Tuple[List[dict], str]:
        """
        Get all projects from all pages
        """
        return self.__get_all_entities("projects", f"get_projects")

    def __get_all_suites(self, project_id) -> Tuple[List[dict], str]:
        """
        Get all suites from all pages
        """
        return self.__get_all_entities("suites", f"get_suites/{project_id}")

    def __get_all_entities(self, entity: str, link=None, entities=[]) -> Tuple[List[Dict], str]:
        """
        Get all entities from all pages if number of entities is too big to return in single response.
        Function using next page field in API response.
        Entity examples: cases, sections

        If ENABLE_PARALLEL_PAGINATION is True or --parallel-pagination flag is set,
        will use parallel fetching for better performance.
        """
        # Check if parallel pagination is enabled (CLI flag takes precedence)
        parallel_enabled = getattr(self.environment, "parallel_pagination", False) or ENABLE_PARALLEL_PAGINATION

        # Use parallel pagination if enabled and this is the first call (entities is empty)
        if parallel_enabled and not entities:
            return self.__get_all_entities_parallel(entity, link)

        # Otherwise use sequential pagination (original implementation)
        if link.startswith(self.suffix):
            link = link.replace(self.suffix, "")
        response = self.client.send_get(link)
        if not response.error_message:
            # Endpoints without pagination (legacy)
            if isinstance(response.response_text, list):
                return response.response_text, response.error_message
            # Check if response is a string (JSON parse failed)
            if isinstance(response.response_text, str):
                error_msg = FAULT_MAPPING["invalid_api_response"].format(error_details=response.response_text[:200])
                return [], error_msg
            # Endpoints with pagination
            entities = entities + response.response_text[entity]
            if response.response_text["_links"]["next"] is not None:
                next_link = response.response_text["_links"]["next"].replace("limit=0", "limit=250")
                return self.__get_all_entities(entity, link=next_link, entities=entities)
            else:
                return entities, response.error_message
        else:
            return [], response.error_message

    def __get_all_entities_parallel(self, entity: str, link: str) -> Tuple[List[Dict], str]:
        """
        Parallel version of __get_all_entities for faster pagination.
        Fetches multiple pages concurrently using ThreadPoolExecutor.

        :param entity: Entity type (cases, sections, etc.)
        :param link: Initial API link
        :returns: Tuple of (all entities list, error message)
        """
        fetch_start_time = time.time()

        if link.startswith(self.suffix):
            link = link.replace(self.suffix, "")

        # Step 1: Fetch first page to get metadata
        self.environment.log(f"Fetching first page to determine total pages...")
        response = self.client.send_get(link)

        if response.error_message:
            return [], response.error_message

        # Handle non-paginated responses (legacy endpoints)
        if isinstance(response.response_text, list):
            return response.response_text, response.error_message

        if isinstance(response.response_text, str):
            error_msg = FAULT_MAPPING["invalid_api_response"].format(error_details=response.response_text[:200])
            return [], error_msg

        # Collect first page results
        all_entities = response.response_text[entity]
        first_page_count = len(all_entities)

        # Check if there are more pages
        if response.response_text["_links"]["next"] is None:
            # Only one page, return immediately
            fetch_time = time.time() - fetch_start_time
            self.environment.log(f"Single page fetch completed in {fetch_time:.1f}s")
            return all_entities, response.error_message

        # Step 2: Calculate total pages needed
        # TestRail pagination uses limit parameter (default 250)
        # We need to parse the next link to understand pagination structure
        next_link = response.response_text["_links"]["next"]

        # Extract offset/limit from the link to calculate total pages
        import re
        from urllib.parse import urlparse, parse_qs

        # Parse the next link to get offset and limit
        parsed = urlparse(next_link)
        query_params = parse_qs(parsed.query)

        # Get limit (page size) - default to 250 if not found
        limit = int(query_params.get("limit", [250])[0])
        if limit == 0:
            limit = 250

        # Get offset from next link
        next_offset = int(query_params.get("offset", [limit])[0])

        # Step 3: Fetch pages in parallel with dynamic offset generation
        # Build base link without offset parameter
        # TestRail API uses '&' as separator (e.g., get_cases/123&suite_id=2&offset=250)
        base_link = link.split("&offset=")[0].split("?offset=")[0]

        self.environment.log(
            f"Starting parallel fetch: first page has {first_page_count} {entity}, "
            f"fetching remaining pages with {MAX_WORKERS_PARALLEL_PAGINATION} workers..."
        )

        def fetch_page(offset):
            """Fetch a single page by offset"""
            # TestRail always uses '&' as separator, not '?'
            page_link = f"{base_link}&offset={offset}&limit={limit}"
            page_response = self.client.send_get(page_link)

            if page_response.error_message:
                return None, page_response.error_message

            if isinstance(page_response.response_text, dict) and entity in page_response.response_text:
                page_data = page_response.response_text[entity]
                # Return empty list if this page has no data (we've reached the end)
                if not page_data:
                    return [], None
                return page_data, None
            else:
                return None, "Invalid response format"

        # Fetch pages in parallel with intelligent batching to avoid overwhelming server
        error_message = ""
        pages_fetched = 1  # We already have the first page

        # Use batching: submit batches of pages, check results, submit next batch
        # This prevents overwhelming the server with 10k requests at once
        batch_size = 100  # Submit 100 pages at a time
        current_page_index = 0
        max_pages = 10000  # Safety cap
        consecutive_empty_pages = 0
        max_consecutive_empty = 10  # Stop after 10 consecutive empty pages

        with ThreadPoolExecutor(max_workers=MAX_WORKERS_PARALLEL_PAGINATION) as executor:
            should_continue = True

            while should_continue and current_page_index < max_pages:
                # Submit next batch of pages
                futures = {}
                batch_offsets = []

                for i in range(batch_size):
                    if current_page_index + i >= max_pages:
                        break
                    offset = next_offset + ((current_page_index + i) * limit)
                    batch_offsets.append(offset)
                    future = executor.submit(fetch_page, offset)
                    futures[future] = offset

                if not futures:
                    break

                # Process this batch
                batch_had_data = False
                for future in as_completed(futures):
                    offset = futures[future]
                    try:
                        page_data, page_error = future.result()

                        if page_error:
                            error_message = page_error
                            self.environment.elog(f"Error fetching page at offset {offset}: {page_error}")
                            should_continue = False
                            # Cancel remaining futures in this batch
                            for f in futures:
                                if not f.done():
                                    f.cancel()
                            break

                        if page_data is None:
                            # Error occurred
                            error_message = "Invalid response format"
                            should_continue = False
                            # Cancel remaining
                            for f in futures:
                                if not f.done():
                                    f.cancel()
                            break

                        if len(page_data) == 0:
                            # Empty page
                            consecutive_empty_pages += 1
                            if consecutive_empty_pages >= max_consecutive_empty:
                                # We've hit enough empty pages, stop fetching
                                self.environment.log(f"Reached end of data after {consecutive_empty_pages} empty pages")
                                should_continue = False
                                # Cancel remaining futures in this batch
                                for f in futures:
                                    if not f.done():
                                        f.cancel()
                                break
                        else:
                            # Got data - reset consecutive empty counter
                            consecutive_empty_pages = 0
                            batch_had_data = True

                            # Add results to our collection
                            all_entities.extend(page_data)
                            pages_fetched += 1

                            # Log progress every 50 pages
                            if pages_fetched % 50 == 0:
                                self.environment.log(
                                    f"Fetched {pages_fetched} pages, {len(all_entities)} {entity} so far..."
                                )

                    except Exception as ex:
                        error_message = f"Exception during parallel fetch: {str(ex)}"
                        self.environment.elog(error_message)
                        should_continue = False
                        # Cancel remaining
                        for f in futures:
                            if not f.done():
                                f.cancel()
                        break

                # Move to next batch
                current_page_index += batch_size

                # If this batch had no data at all, we've likely reached the end
                if not batch_had_data and consecutive_empty_pages > 0:
                    should_continue = False

        fetch_time = time.time() - fetch_start_time

        if error_message:
            self.environment.elog(f"Parallel fetch failed after {fetch_time:.1f}s, falling back to sequential...")
            # Fall back to sequential fetch
            return self.__get_all_entities_sequential(entity, link, [])

        self.environment.log(
            f"Parallel fetch completed: {len(all_entities)} {entity} in {fetch_time:.1f}s "
            f"(~{len(all_entities) / fetch_time:.0f} items/sec)"
        )

        return all_entities, ""

    def __get_all_entities_sequential(self, entity: str, link: str, entities: List[Dict]) -> Tuple[List[Dict], str]:
        """
        Sequential fallback for __get_all_entities (original implementation).
        This is kept separate for fallback purposes.
        """
        if link.startswith(self.suffix):
            link = link.replace(self.suffix, "")
        response = self.client.send_get(link)
        if not response.error_message:
            if isinstance(response.response_text, list):
                return response.response_text, response.error_message
            if isinstance(response.response_text, str):
                error_msg = FAULT_MAPPING["invalid_api_response"].format(error_details=response.response_text[:200])
                return [], error_msg
            entities = entities + response.response_text[entity]
            if response.response_text["_links"]["next"] is not None:
                next_link = response.response_text["_links"]["next"].replace("limit=0", "limit=250")
                return self.__get_all_entities_sequential(entity, link=next_link, entities=entities)
            else:
                return entities, response.error_message
        else:
            return [], response.error_message

    def __validate_case_ids_exist(self, suite_id: int, case_ids: List[int]) -> set:
        """
        Validate that case IDs exist in TestRail without fetching all cases.
        Returns set of valid case IDs.

        :param suite_id: Suite ID
        :param case_ids: List of case IDs to validate
        :returns: Set of case IDs that exist in TestRail
        """
        if not case_ids:
            return set()

        valid_ids = set()

        # For large numbers of case IDs, use concurrent validation
        if len(case_ids) > 50:
            from concurrent.futures import ThreadPoolExecutor, as_completed

            def check_case_exists(case_id):
                """Check if a single case exists"""
                response = self.client.send_get(f"get_case/{case_id}")
                if response.status_code == 200 and not response.error_message:
                    # Verify case belongs to correct project/suite
                    case_data = response.response_text
                    if case_data.get("suite_id") == suite_id:
                        return case_id
                return None

            # Use 10 concurrent workers to validate IDs
            with ThreadPoolExecutor(max_workers=10) as executor:
                futures = {executor.submit(check_case_exists, cid): cid for cid in case_ids}

                for future in as_completed(futures):
                    result = future.result()
                    if result is not None:
                        valid_ids.add(result)
        else:
            # For small sets, validate sequentially
            for case_id in case_ids:
                response = self.client.send_get(f"get_case/{case_id}")
                if response.status_code == 200 and not response.error_message:
                    case_data = response.response_text
                    if case_data.get("suite_id") == suite_id:
                        valid_ids.add(case_id)

        return valid_ids

    # Label management methods
    def add_label(self, project_id: int, title: str) -> Tuple[dict, str]:
        """
        Add a new label to the project
        :param project_id: ID of the project
        :param title: Title of the label (max 20 characters)
        :returns: Tuple with created label data and error string
        """
        payload = {"title": title}
        response = self.client.send_post(f"add_label/{project_id}", payload=payload)
        return response.response_text, response.error_message

    def update_label(self, label_id: int, project_id: int, title: str) -> Tuple[dict, str]:
        """
        Update an existing label
        :param label_id: ID of the label to update
        :param project_id: ID of the project
        :param title: New title for the label (max 20 characters)
        :returns: Tuple with updated label data and error string
        """
        payload = {"project_id": project_id, "title": title}
        response = self.client.send_post(f"update_label/{label_id}", payload=payload)
        return response.response_text, response.error_message

    def get_label(self, label_id: int) -> Tuple[dict, str]:
        """
        Get a specific label by ID
        :param label_id: ID of the label to retrieve
        :returns: Tuple with label data and error string
        """
        response = self.client.send_get(f"get_label/{label_id}")
        return response.response_text, response.error_message

    def get_labels(self, project_id: int, offset: int = 0, limit: int = 250) -> Tuple[dict, str]:
        """
        Get all labels for a project with pagination
        :param project_id: ID of the project
        :param offset: Offset for pagination
        :param limit: Limit for pagination
        :returns: Tuple with labels data (including pagination info) and error string
        """
        params = []
        if offset > 0:
            params.append(f"offset={offset}")
        if limit != 250:
            params.append(f"limit={limit}")

        url = f"get_labels/{project_id}"
        if params:
            url += "&" + "&".join(params)

        response = self.client.send_get(url)
        return response.response_text, response.error_message

    def delete_label(self, label_id: int) -> Tuple[bool, str]:
        """
        Delete a single label
        :param label_id: ID of the label to delete
        :returns: Tuple with success status and error string
        """
        response = self.client.send_post(f"delete_label/{label_id}")
        success = response.status_code == 200
        return success, response.error_message

    def delete_labels(self, label_ids: List[int]) -> Tuple[bool, str]:
        """
        Delete multiple labels
        :param label_ids: List of label IDs to delete
        :returns: Tuple with success status and error string
        """
        payload = {"label_ids": label_ids}
        response = self.client.send_post("delete_labels", payload=payload)
        success = response.status_code == 200
        return success, response.error_message

    def add_labels_to_cases(
        self, case_ids: List[int], title: str, project_id: int, suite_id: int = None
    ) -> Tuple[dict, str]:
        """
        Add a label to multiple test cases

        :param case_ids: List of test case IDs
        :param title: Label title (max 20 characters)
        :param project_id: Project ID for validation
        :param suite_id: Suite ID (optional)
        :returns: Tuple with response data and error string
        """
        # Initialize results structure
        results = {"successful_cases": [], "failed_cases": [], "max_labels_reached": [], "case_not_found": []}

        # Check if project is multi-suite by getting all cases without suite_id
        all_cases_no_suite, error_message = self.__get_all_cases(project_id, None)
        if error_message:
            return results, error_message

        # Check if project has multiple suites
        suite_ids = set()
        for case in all_cases_no_suite:
            if "suite_id" in case and case["suite_id"]:
                suite_ids.add(case["suite_id"])

        # If project has multiple suites and no suite_id provided, require it
        if len(suite_ids) > 1 and suite_id is None:
            return results, "This project is multisuite, suite id is required"

        # Get all cases to validate that the provided case IDs exist
        all_cases, error_message = self.__get_all_cases(project_id, suite_id)
        if error_message:
            return results, error_message

        # Create a set of existing case IDs for quick lookup
        existing_case_ids = {case["id"] for case in all_cases}

        # Validate case IDs and separate valid from invalid ones
        invalid_case_ids = [case_id for case_id in case_ids if case_id not in existing_case_ids]
        valid_case_ids = [case_id for case_id in case_ids if case_id in existing_case_ids]

        # Record invalid case IDs
        for case_id in invalid_case_ids:
            results["case_not_found"].append(case_id)

        # If no valid case IDs, return early
        if not valid_case_ids:
            return results, ""

        # Check if label exists or create it
        existing_labels, error_message = self.get_labels(project_id)
        if error_message:
            return results, error_message

        # Find existing label with the same title
        label_id = None
        for label in existing_labels.get("labels", []):
            if label.get("title") == title:
                label_id = label.get("id")
                break

        # Create label if it doesn't exist
        if label_id is None:
            label_data, error_message = self.add_label(project_id, title)
            if error_message:
                return results, error_message
            label_info = label_data.get("label", label_data)
            label_id = label_info.get("id")

        # Collect case data and validate constraints
        cases_to_update = []
        for case_id in valid_case_ids:
            # Get current case to check existing labels
            case_response = self.client.send_get(f"get_case/{case_id}")
            if case_response.status_code != 200:
                results["failed_cases"].append(
                    {"case_id": case_id, "error": f"Could not retrieve case {case_id}: {case_response.error_message}"}
                )
                continue

            case_data = case_response.response_text
            current_labels = case_data.get("labels", [])

            # Check if label already exists on this case
            if any(label.get("id") == label_id for label in current_labels):
                results["successful_cases"].append(
                    {"case_id": case_id, "message": f"Label '{title}' already exists on case {case_id}"}
                )
                continue

            # Check maximum labels limit (10)
            if len(current_labels) >= 10:
                results["max_labels_reached"].append(case_id)
                continue

            # Prepare case for update
            existing_label_ids = [label.get("id") for label in current_labels if label.get("id")]
            updated_label_ids = existing_label_ids + [label_id]
            cases_to_update.append({"case_id": case_id, "labels": updated_label_ids})

        # Update cases using appropriate endpoint
        if len(cases_to_update) == 1:
            # Single case: use update_case/{case_id}
            case_info = cases_to_update[0]
            case_update_data = {"labels": case_info["labels"]}

            update_response = self.client.send_post(f"update_case/{case_info['case_id']}", payload=case_update_data)

            if update_response.status_code == 200:
                results["successful_cases"].append(
                    {
                        "case_id": case_info["case_id"],
                        "message": f"Successfully added label '{title}' to case {case_info['case_id']}",
                    }
                )
            else:
                results["failed_cases"].append(
                    {"case_id": case_info["case_id"], "error": update_response.error_message}
                )
        elif len(cases_to_update) > 1:
            # Multiple cases: use update_cases/{suite_id}
            # Need to determine suite_id from the cases
            case_suite_id = suite_id
            if not case_suite_id:
                # Get suite_id from the first case if not provided
                first_case = all_cases[0] if all_cases else None
                case_suite_id = first_case.get("suite_id") if first_case else None

            if not case_suite_id:
                # Fall back to individual updates if no suite_id available
                for case_info in cases_to_update:
                    case_update_data = {"labels": case_info["labels"]}
                    update_response = self.client.send_post(
                        f"update_case/{case_info['case_id']}", payload=case_update_data
                    )

                    if update_response.status_code == 200:
                        results["successful_cases"].append(
                            {
                                "case_id": case_info["case_id"],
                                "message": f"Successfully added label '{title}' to case {case_info['case_id']}",
                            }
                        )
                    else:
                        results["failed_cases"].append(
                            {"case_id": case_info["case_id"], "error": update_response.error_message}
                        )
            else:
                # Batch update using update_cases/{suite_id}
                batch_update_data = {
                    "case_ids": [case_info["case_id"] for case_info in cases_to_update],
                    "labels": cases_to_update[0]["labels"],  # Assuming same labels for all cases
                }

                batch_response = self.client.send_post(f"update_cases/{case_suite_id}", payload=batch_update_data)

                if batch_response.status_code == 200:
                    for case_info in cases_to_update:
                        results["successful_cases"].append(
                            {
                                "case_id": case_info["case_id"],
                                "message": f"Successfully added label '{title}' to case {case_info['case_id']}",
                            }
                        )
                else:
                    # If batch update fails, fall back to individual updates
                    for case_info in cases_to_update:
                        case_update_data = {"labels": case_info["labels"]}
                        update_response = self.client.send_post(
                            f"update_case/{case_info['case_id']}", payload=case_update_data
                        )

                        if update_response.status_code == 200:
                            results["successful_cases"].append(
                                {
                                    "case_id": case_info["case_id"],
                                    "message": f"Successfully added label '{title}' to case {case_info['case_id']}",
                                }
                            )
                        else:
                            results["failed_cases"].append(
                                {"case_id": case_info["case_id"], "error": update_response.error_message}
                            )

        return results, ""

    def get_cases_by_label(
        self, project_id: int, suite_id: int = None, label_ids: List[int] = None, label_title: str = None
    ) -> Tuple[List[dict], str]:
        """
        Get test cases filtered by label ID or title

        :param project_id: Project ID
        :param suite_id: Suite ID (optional)
        :param label_ids: List of label IDs to filter by
        :param label_title: Label title to filter by
        :returns: Tuple with list of matching cases and error string
        """
        # Get all cases first
        all_cases, error_message = self.__get_all_cases(project_id, suite_id)
        if error_message:
            return [], error_message

        # If filtering by title, first get the label ID
        target_label_ids = label_ids or []
        if label_title and not target_label_ids:
            labels_data, error_message = self.get_labels(project_id)
            if error_message:
                return [], error_message

            for label in labels_data.get("labels", []):
                if label.get("title") == label_title:
                    target_label_ids.append(label.get("id"))

            if not target_label_ids:
                return [], ""  # No label found is a valid case with 0 results

        # Filter cases that have any of the target labels
        matching_cases = []
        for case in all_cases:
            case_labels = case.get("labels", [])
            case_label_ids = [label.get("id") for label in case_labels]

            # Check if any of the target label IDs are present in this case
            if any(label_id in case_label_ids for label_id in target_label_ids):
                matching_cases.append(case)

        return matching_cases, ""

    def add_labels_to_tests(
        self, test_ids: List[int], titles: Union[str, List[str]], project_id: int
    ) -> Tuple[dict, str]:
        """
        Add labels to multiple tests

        :param test_ids: List of test IDs
        :param titles: Label title(s) - can be a single string or list of strings (max 20 characters each)
        :param project_id: Project ID for validation
        :returns: Tuple with response data and error string
        """
        # Initialize results structure
        results = {"successful_tests": [], "failed_tests": [], "max_labels_reached": [], "test_not_found": []}

        # Normalize titles to a list
        if isinstance(titles, str):
            title_list = [titles]
        else:
            title_list = titles

        # At this point, title_list should already be validated by the CLI
        # Just ensure we have clean titles
        title_list = [title.strip() for title in title_list if title.strip()]

        if not title_list:
            return {}, "No valid labels provided"

        # Validate test IDs by getting run information for each test
        valid_test_ids = []
        for test_id in test_ids:
            # Get test information to validate it exists
            test_response = self.client.send_get(f"get_test/{test_id}")
            if test_response.status_code != 200:
                results["test_not_found"].append(test_id)
                continue

            test_data = test_response.response_text
            # Validate that the test belongs to the correct project
            run_id = test_data.get("run_id")
            if run_id:
                run_response = self.client.send_get(f"get_run/{run_id}")
                if run_response.status_code == 200:
                    run_data = run_response.response_text
                    if run_data.get("project_id") == project_id:
                        valid_test_ids.append(test_id)
                    else:
                        results["test_not_found"].append(test_id)
                else:
                    results["test_not_found"].append(test_id)
            else:
                results["test_not_found"].append(test_id)

        # If no valid test IDs, return early
        if not valid_test_ids:
            return results, ""

        # Check if labels exist or create them
        existing_labels, error_message = self.get_labels(project_id)
        if error_message:
            return results, error_message

        # Process each title to get/create label IDs
        label_ids = []
        label_id_to_title = {}  # Map label IDs to their titles
        for title in title_list:
            # Find existing label with the same title
            label_id = None
            for label in existing_labels.get("labels", []):
                if label.get("title") == title:
                    label_id = label.get("id")
                    break

            # Create label if it doesn't exist
            if label_id is None:
                label_data, error_message = self.add_label(project_id, title)
                if error_message:
                    return results, error_message
                label_info = label_data.get("label", label_data)
                label_id = label_info.get("id")

            if label_id:
                label_ids.append(label_id)
                label_id_to_title[label_id] = title

        # Collect test data and validate constraints
        tests_to_update = []
        for test_id in valid_test_ids:
            # Get current test to check existing labels
            test_response = self.client.send_get(f"get_test/{test_id}")
            if test_response.status_code != 200:
                results["failed_tests"].append(
                    {"test_id": test_id, "error": f"Could not retrieve test {test_id}: {test_response.error_message}"}
                )
                continue

            test_data = test_response.response_text
            current_labels = test_data.get("labels", [])
            current_label_ids = [label.get("id") for label in current_labels if label.get("id")]

            new_label_ids = []
            already_exists_titles = []

            for label_id in label_ids:
                if label_id not in current_label_ids:
                    new_label_ids.append(label_id)
                else:
                    if label_id in label_id_to_title:
                        already_exists_titles.append(label_id_to_title[label_id])

            if not new_label_ids:
                results["successful_tests"].append(
                    {
                        "test_id": test_id,
                        "message": f"All labels already exist on test {test_id}: {', '.join(already_exists_titles)}",
                    }
                )
                continue

            # Check maximum labels limit (10)
            if len(current_label_ids) + len(new_label_ids) > 10:
                results["max_labels_reached"].append(test_id)
                continue

            # Prepare test for update
            updated_label_ids = current_label_ids + new_label_ids

            new_label_titles = []
            for label_id in new_label_ids:
                if label_id in label_id_to_title:
                    new_label_titles.append(label_id_to_title[label_id])

            tests_to_update.append(
                {
                    "test_id": test_id,
                    "labels": updated_label_ids,
                    "new_labels": new_label_ids,
                    "new_label_titles": new_label_titles,
                }
            )

        # Update tests using appropriate endpoint
        if len(tests_to_update) == 1:
            # Single test: use update_test/{test_id}
            test_info = tests_to_update[0]
            test_update_data = {"labels": test_info["labels"]}

            update_response = self.client.send_post(f"update_test/{test_info['test_id']}", payload=test_update_data)

            if update_response.status_code == 200:
                new_label_titles = test_info.get("new_label_titles", [])
                new_label_count = len(new_label_titles)

                if new_label_count == 1:
                    message = f"Successfully added label '{new_label_titles[0]}' to test {test_info['test_id']}"
                elif new_label_count > 1:
                    message = f"Successfully added {new_label_count} labels ({', '.join(new_label_titles)}) to test {test_info['test_id']}"
                else:
                    message = f"No new labels added to test {test_info['test_id']}"

                results["successful_tests"].append({"test_id": test_info["test_id"], "message": message})
            else:
                results["failed_tests"].append(
                    {"test_id": test_info["test_id"], "error": update_response.error_message}
                )
        else:
            # Multiple tests: use individual updates to ensure each test gets its specific labels
            for test_info in tests_to_update:
                test_update_data = {"labels": test_info["labels"]}
                update_response = self.client.send_post(f"update_test/{test_info['test_id']}", payload=test_update_data)

                if update_response.status_code == 200:
                    new_label_titles = test_info.get("new_label_titles", [])
                    new_label_count = len(new_label_titles)

                    if new_label_count == 1:
                        message = f"Successfully added label '{new_label_titles[0]}' to test {test_info['test_id']}"
                    elif new_label_count > 1:
                        message = f"Successfully added {new_label_count} labels ({', '.join(new_label_titles)}) to test {test_info['test_id']}"
                    else:
                        message = f"No new labels added to test {test_info['test_id']}"

                    results["successful_tests"].append({"test_id": test_info["test_id"], "message": message})
                else:
                    results["failed_tests"].append(
                        {"test_id": test_info["test_id"], "error": update_response.error_message}
                    )

        return results, ""

    def get_tests_by_label(
        self, project_id: int, label_ids: List[int] = None, label_title: str = None, run_ids: List[int] = None
    ) -> Tuple[List[dict], str]:
        """
        Get tests filtered by label ID or title from specific runs

        :param project_id: Project ID
        :param label_ids: List of label IDs to filter by
        :param label_title: Label title to filter by
        :param run_ids: List of run IDs to filter tests from (optional, defaults to all runs)
        :returns: Tuple with list of matching tests and error string
        """
        # If filtering by title, first get the label ID
        target_label_ids = label_ids or []
        if label_title and not target_label_ids:
            labels_data, error_message = self.get_labels(project_id)
            if error_message:
                return [], error_message

            for label in labels_data.get("labels", []):
                if label.get("title") == label_title:
                    target_label_ids.append(label.get("id"))

            if not target_label_ids:
                return [], ""  # No label found is a valid case with 0 results

        # Get runs for the project (either all runs or specific run IDs)
        if run_ids:
            # Use specific run IDs - validate they exist by getting run details
            runs = []
            for run_id in run_ids:
                run_response = self.client.send_get(f"get_run/{run_id}")
                if run_response.status_code == 200:
                    runs.append(run_response.response_text)
                else:
                    return [], f"Run ID {run_id} not found or inaccessible"
        else:
            # Get all runs for the project
            runs_response = self.client.send_get(f"get_runs/{project_id}")
            if runs_response.status_code != 200:
                return [], runs_response.error_message

            runs_data = runs_response.response_text
            runs = runs_data.get("runs", []) if isinstance(runs_data, dict) else runs_data

        # Collect all tests from all runs
        matching_tests = []
        for run in runs:
            run_id = run.get("id")
            if not run_id:
                continue

            # Get tests for this run
            tests_response = self.client.send_get(f"get_tests/{run_id}")
            if tests_response.status_code != 200:
                continue  # Skip this run if we can't get tests

            tests_data = tests_response.response_text
            tests = tests_data.get("tests", []) if isinstance(tests_data, dict) else tests_data

            # Filter tests that have any of the target labels
            for test in tests:
                test_labels = test.get("labels", [])
                test_label_ids = [label.get("id") for label in test_labels]

                # Check if any of the target label IDs are present in this test
                if any(label_id in test_label_ids for label_id in target_label_ids):
                    matching_tests.append(test)

        return matching_tests, ""

    def get_test_labels(self, test_ids: List[int]) -> Tuple[List[dict], str]:
        """
        Get labels for specific tests

        :param test_ids: List of test IDs to get labels for
        :returns: Tuple with list of test label information and error string
        """
        results = []

        for test_id in test_ids:
            # Get test information
            test_response = self.client.send_get(f"get_test/{test_id}")
            if test_response.status_code != 200:
                results.append({"test_id": test_id, "error": f"Test {test_id} not found or inaccessible", "labels": []})
                continue

            test_data = test_response.response_text
            test_labels = test_data.get("labels", [])

            results.append(
                {
                    "test_id": test_id,
                    "title": test_data.get("title", "Unknown"),
                    "status_id": test_data.get("status_id"),
                    "labels": test_labels,
                    "error": None,
                }
            )

        return results, ""

    # Test case reference management methods
    def add_case_references(self, case_id: int, references: List[str]) -> Tuple[bool, str]:
        """
        Add references to a test case
        :param case_id: ID of the test case
        :param references: List of references to add
        :returns: Tuple with success status and error string
        """
        # First get the current test case to retrieve existing references
        case_response = self.client.send_get(f"get_case/{case_id}")
        if case_response.status_code != 200:
            return False, f"Failed to retrieve test case {case_id}: {case_response.error_message}"

        case_data = case_response.response_text
        existing_refs = case_data.get("refs", "") or ""

        # Parse existing references
        existing_ref_list = []
        if existing_refs:
            existing_ref_list = [ref.strip() for ref in existing_refs.split(",") if ref.strip()]

        # Deduplicate input references while preserving order
        deduplicated_input = []
        seen = set()
        for ref in references:
            ref_clean = ref.strip()
            if ref_clean and ref_clean not in seen:
                deduplicated_input.append(ref_clean)
                seen.add(ref_clean)

        # Add new references (avoid duplicates with existing)
        all_refs = existing_ref_list.copy()
        for ref in deduplicated_input:
            if ref not in all_refs:
                all_refs.append(ref)

        # Join all references
        new_refs_string = ",".join(all_refs)

        # Validate total character limit
        if len(new_refs_string) > 2000:
            return False, f"Total references length ({len(new_refs_string)} characters) exceeds 2000 character limit"

        # Update the test case with new references
        update_data = {"refs": new_refs_string}
        update_response = self.client.send_post(f"update_case/{case_id}", update_data)

        if update_response.status_code == 200:
            return True, ""
        else:
            return False, update_response.error_message

    def update_case_references(self, case_id: int, references: List[str]) -> Tuple[bool, str]:
        """
        Update references on a test case by replacing existing ones
        :param case_id: ID of the test case
        :param references: List of references to replace existing ones
        :returns: Tuple with success status and error string
        """
        # Deduplicate input references while preserving order
        deduplicated_refs = []
        seen = set()
        for ref in references:
            ref_clean = ref.strip()
            if ref_clean and ref_clean not in seen:
                deduplicated_refs.append(ref_clean)
                seen.add(ref_clean)

        # Join references
        new_refs_string = ",".join(deduplicated_refs)

        # Validate total character limit
        if len(new_refs_string) > 2000:
            return False, f"Total references length ({len(new_refs_string)} characters) exceeds 2000 character limit"

        # Update the test case with new references
        update_data = {"refs": new_refs_string}
        update_response = self.client.send_post(f"update_case/{case_id}", update_data)

        if update_response.status_code == 200:
            return True, ""
        else:
            return False, update_response.error_message

    def delete_case_references(self, case_id: int, specific_references: List[str] = None) -> Tuple[bool, str]:
        """
        Delete all or specific references from a test case
        :param case_id: ID of the test case
        :param specific_references: List of specific references to delete (None to delete all)
        :returns: Tuple with success status and error string
        """
        if specific_references is None:
            # Delete all references by setting refs to empty string
            update_data = {"refs": ""}
        else:
            # First get the current test case to retrieve existing references
            case_response = self.client.send_get(f"get_case/{case_id}")
            if case_response.status_code != 200:
                return False, f"Failed to retrieve test case {case_id}: {case_response.error_message}"

            case_data = case_response.response_text
            existing_refs = case_data.get("refs", "") or ""

            if not existing_refs:
                # No references to delete
                return True, ""

            # Parse existing references
            existing_ref_list = [ref.strip() for ref in existing_refs.split(",") if ref.strip()]

            # Deduplicate input references for efficient processing
            refs_to_delete = set(ref.strip() for ref in specific_references if ref.strip())

            # Remove specific references
            remaining_refs = [ref for ref in existing_ref_list if ref not in refs_to_delete]

            # Join remaining references
            new_refs_string = ",".join(remaining_refs)
            update_data = {"refs": new_refs_string}

        # Update the test case
        update_response = self.client.send_post(f"update_case/{case_id}", update_data)

        if update_response.status_code == 200:
            return True, ""
        else:
            return False, update_response.error_message<|MERGE_RESOLUTION|>--- conflicted
+++ resolved
@@ -1,9 +1,5 @@
-<<<<<<< HEAD
-import html, json
+import html, json, os
 import time
-=======
-import html, json, os
->>>>>>> 39fcdbc3
 from concurrent.futures import ThreadPoolExecutor, as_completed
 from beartype.typing import List, Union, Tuple, Dict
 
