from trcli.api.api_client import APIClient, APIClientResult
from trcli.cli import Environment
from trcli.api.api_response_verify import ApiResponseVerify
from trcli.data_classes.dataclass_testrail import TestRailSuite
from trcli.data_providers.api_data_provider import ApiDataProvider
from trcli.constants import (
    ProjectErrors,
    FAULT_MAPPING,
)
from trcli.settings import MAX_WORKERS_ADD_RESULTS, MAX_WORKERS_ADD_CASE
<<<<<<< HEAD
from typing import List, Union
=======
from typing import List, Any
>>>>>>> 32f48b9c
from dataclasses import dataclass
from concurrent.futures import ThreadPoolExecutor, as_completed


@dataclass
class ProjectData:
    project_id: int
    suite_mode: int
    error_message: str


class ApiRequestHandler:
    """Sends requests based on DataProvider bodies"""

    def __init__(
        self,
        environment: Environment,
        api_client: APIClient,
        suites_data: TestRailSuite,
        verify: bool = False,
    ):
        self.environment = environment
        self.client = api_client
        self.suffix = api_client.VERSION
        self.data_provider = ApiDataProvider(suites_data)
        self.suites_data_from_provider = self.data_provider.suites_input
        self.response_verifier = ApiResponseVerify(verify)

    def get_project_id(self, project_name: str, project_id: int = None) -> ProjectData:
        """
        Send get_projects with project name
        :project_name: Project name
        :returns: ProjectData
        """
        response = self.client.send_get("get_projects")
        if not response.error_message:
            available_projects = [
                project
                for project in response.response_text["projects"]
                if project["name"] == project_name
            ]
            if len(available_projects) == 1:
                return ProjectData(
                    project_id=int(available_projects[0]["id"]),
                    suite_mode=int(available_projects[0]["suite_mode"]),
                    error_message=response.error_message,
                )
            elif len(available_projects) > 1:
                if project_id in [project["id"] for project in available_projects]:
                    project_index = [
                        index
                        for index, project in enumerate(available_projects)
                        if project["id"] == project_id
                    ][0]
                    return ProjectData(
                        project_id=int(available_projects[project_index]["id"]),
                        suite_mode=int(available_projects[project_index]["suite_mode"]),
                        error_message=response.error_message,
                    )
                else:
                    return ProjectData(
                        project_id=ProjectErrors.multiple_project_same_name,
                        suite_mode=-1,
                        error_message=FAULT_MAPPING["more_than_one_project"],
                    )
            else:
                return ProjectData(
                    project_id=ProjectErrors.not_existing_project,
                    suite_mode=-1,
                    error_message=FAULT_MAPPING["project_doesnt_exists"],
                )
        else:
            return ProjectData(
                project_id=ProjectErrors.other_error,
                suite_mode=-1,
                error_message=response.error_message,
            )

    def check_suite_id(self, project_id: int) -> (bool, str):
        """
        Check if suite from DataProvider exist using get_suites endpoint
        :project_id: project id
        :returns: True if exists in suites. False if not.
        """
        suite_id = self.suites_data_from_provider.suite_id
        response = self.client.send_get(f"get_suites/{project_id}")
        if not response.error_message:
            available_suites = [suite["id"] for suite in response.response_text]
            return (
                (True, "")
                if suite_id in available_suites
                else (False, FAULT_MAPPING["missing_suite"].format(suite_id=suite_id))
            )
        else:
            return None, response.error_message

    def get_suite_ids(self, project_id: int) -> (List[int], str):
        """Get suite IDs for requested project_id.
        : project_id: project id
        : returns: tuple with list of suite ids and error string"""
        available_suites = []
        returned_resources = []
        error_message = ""
        response = self.client.send_get(f"get_suites/{project_id}")
        if not response.error_message:
            for suite in response.response_text:
                available_suites.append(suite["id"])
                returned_resources.append(
                    {
                        "suite_id": suite["id"],
                        "name": suite["name"],
                    }
                )
        else:
            error_message = response.error_message

        self.data_provider.update_data(suite_data=returned_resources) if len(
            returned_resources
        ) > 0 else "Update skipped"
        return available_suites, error_message

    def add_suites(self, project_id: int) -> (List[dict], str):
        """
        Adds suites that doesn't have ID's in DataProvider.
        Runs update_data in data_provider for successfully created resources.
        :project_id: project_id
        :returns: Tuple with list of dict created resources and error string.
        """
        add_suite_data = self.data_provider.add_suites_data()
        responses = []
        error_message = ""
        for body in add_suite_data["bodies"]:
            response = self.client.send_post(f"add_suite/{project_id}", body)
            if not response.error_message:
                responses.append(response)
                if not self.response_verifier.verify_returned_data(
                    body, response.response_text
                ):
                    responses.append(response)
                    error_message = FAULT_MAPPING["data_verification_error"]
                    break
            else:
                error_message = response.error_message
                break

        returned_resources = [
            {
                "suite_id": response.response_text["id"],
                "name": response.response_text["name"],
            }
            for response in responses
        ]
        self.data_provider.update_data(suite_data=returned_resources) if len(
            returned_resources
        ) > 0 else "Update skipped"
        return returned_resources, error_message

    def check_missing_section_ids(self, project_id: int) -> (List[int], str):
        """
        Check what section id's are missing in DataProvider.
        :project_id: project_id
        :returns: Tuple with list missing section ID and error string.
        """
        suite_id = self.suites_data_from_provider.suite_id
        sections = [
            section.section_id
            for section in self.suites_data_from_provider.testsections
        ]
        response = self.client.send_get(
            f"get_sections/{project_id}&suite_id={suite_id}"
        )
        if not response.error_message:
            missing_sections = list(
                set(sections)
                - set(
                    [
                        section.get("id")
                        for section in response.response_text["sections"]
                    ]
                )
            )
            if any(missing_sections):
                return False, FAULT_MAPPING["unknown_section_id"]
            elif len(missing_sections) == 1:
                return True, response.error_message
            else:
                return False, response.error_message
        else:
            return False, response.error_message

    def add_sections(self, project_id: int) -> (List[dict], str):
        """
        Add sections that doesn't have ID in DataProvider.
        Runs update_data in data_provider for successfully created resources.
        :project_id: project_id
        :returns: Tuple with list of dict created resources and error string.
        """
        add_sections_data = self.data_provider.add_sections_data()
        responses = []
        error_message = ""
        for body in add_sections_data["bodies"]:
            response = self.client.send_post(f"add_section/{project_id}", body)
            if not response.error_message:
                responses.append(response)
                if not self.response_verifier.verify_returned_data(
                    body, response.response_text
                ):
                    responses.append(response)
                    error_message = FAULT_MAPPING["data_verification_error"]
                    break
            else:
                error_message = response.error_message
                break
        returned_resources = [
            {
                "section_id": response.response_text["id"],
                "suite_id": response.response_text["suite_id"],
                "name": response.response_text["name"],
            }
            for response in responses
        ]
        self.data_provider.update_data(section_data=returned_resources) if len(
            returned_resources
        ) > 0 else "Update skipped"
        return returned_resources, error_message

    def check_missing_test_cases_ids(self, project_id: int) -> (bool, str):
        """
        Check what test cases id's are missing in DataProvider.
        :project_id: project_id
        :returns: Tuple with list test case ID missing and error string.
        """
        suite_id = self.suites_data_from_provider.suite_id
        test_cases = [
            test_case["case_id"]
            for sections in self.suites_data_from_provider.testsections
            for test_case in sections.testcases
        ]

        returned_cases, error_message = self.__get_all_items(
            f"get_cases/{project_id}&suite_id={suite_id}", "cases"
        )
        if not error_message:
            missing_cases = list(
                set(test_cases)
                - set([test_case.get("id") for test_case in returned_cases])
            )
            if any(missing_cases):
                return False, FAULT_MAPPING["unknown_test_case_id"]
            elif len(missing_cases) == 1:
                return True, error_message
            else:
                return False, error_message
        else:
            return False, error_message

    def add_cases(self) -> (List[dict], str):
        """
        Add cases that doesn't have ID in DataProvider.
        Runs update_data in data_provider for successfully created resources.
        :returns: Tuple with list of dict created resources and error string.
        """
        add_case_data = self.data_provider.add_cases()
        responses = []
        error_message = ""
        with self.environment.get_progress_bar(
            results_amount=len(add_case_data["bodies"]), prefix="Adding test cases"
        ) as progress_bar:
            with ThreadPoolExecutor(max_workers=MAX_WORKERS_ADD_CASE) as executor:
                futures = {
                    executor.submit(
                        self.client.send_post,
                        f"add_case/{body.pop('section_id')}",
                        body,
                    ): body
                    for body in add_case_data["bodies"]
                }
                responses, error_message = self.handle_futures(
                    futures=futures, action_string="add_case", progress_bar=progress_bar
                )
            if error_message:
                # When error_message is present we cannot be sure that responses contains all added items.
                # Iterate through futures to get all responses from done tasks (not cancelled)
                responses = ApiRequestHandler.retrieve_results_after_cancelling(futures)
        returned_resources = [
            {
                "case_id": response.response_text["id"],
                "section_id": response.response_text["section_id"],
                "title": response.response_text["title"],
            }
            for response in responses
        ]
        self.data_provider.update_data(case_data=returned_resources) if len(
            returned_resources
        ) > 0 else "Update skipped"
        return returned_resources, error_message

    def update_case_result(self, run_id, case_id):
        """
        Updates result for case.
        :run_id: run id
        :case_id: case id
        :returns: Tuple with dict (updated resource) and error string.
        """
        update_case_data = self.data_provider.add_result_for_case(case_id=case_id)
        response_text = ""
        if update_case_data:
            response = self.client.send_post(
                f"add_result_for_case/{run_id}/{update_case_data.pop('case_id')}",
                update_case_data,
            )
            response_text = response.response_text
            error_message = response.error_message
        else:
            error_message = FAULT_MAPPING["mismatch_between_case_id_and_result_file"]
        return response_text, error_message

    def add_run(self, project_id: int, run_name: str) -> (List[dict], str):
        """
        Creates a new test run.
        :project_id: project_id
        :run_name: run name
        :returns: Tuple with run id and error string.
        """
        add_run_data = self.data_provider.add_run(run_name)
        response = self.client.send_post(f"add_run/{project_id}", add_run_data)
        return response.response_text.get("id"), response.error_message

    def get_cases_from_run(self, run_id: int) -> (List[int], str):
        """
        Return all test cases IDs attached to run.
        :run_id: run id
        :returns: List with cases ids
        """
        returned_tests, error_message = self.__get_all_items(
            f"get_tests/{run_id}", "tests"
        )
        if error_message:
            returned_cases = []
            error_message = FAULT_MAPPING["error_during_get_cases_from_run"]
        else:
            if len(returned_tests) > 0:
                returned_cases = [test.get("case_id") for test in returned_tests]
            else:
                returned_cases = []
        return returned_cases, error_message

    def add_results(self, run_id: int) -> (dict, str):
        """
        Adds one or more new test results.
        :run_id: run id
        :returns: Tuple with dict created resources and error string.
        """
        responses = []
        error_message = ""
        add_results_data_chunks = self.data_provider.add_results_for_cases(
            self.environment.batch_size
        )
        results_amount = sum(
            [len(results["results"]) for results in add_results_data_chunks]
        )

        with self.environment.get_progress_bar(
            results_amount=results_amount, prefix="Adding results"
        ) as progress_bar:
            with ThreadPoolExecutor(max_workers=MAX_WORKERS_ADD_RESULTS) as executor:
                futures = {
                    executor.submit(
                        self.client.send_post, f"add_results_for_cases/{run_id}", body
                    ): body
                    for body in add_results_data_chunks
                }
                responses, error_message = self.handle_futures(
                    futures=futures,
                    action_string="add_results",
                    progress_bar=progress_bar,
                )
            if error_message:
                # When error_message is present we cannot be sure that responses contains all added items.
                # Iterate through futures to get all responses from done tasks (not cancelled)
                responses = ApiRequestHandler.retrieve_results_after_cancelling(futures)
        responses = [response.response_text for response in responses]
        return responses, error_message, progress_bar.n

    def update_run_with_test_cases(
        self, run_id: int, test_cases_ids: List[int]
    ) -> (Union[str, dict], str):
        """Update existing run with provided test cases.
        :run_id: run id
        :test_cases: List of test cases IDs to be added in a format of add case response
        :returns: Tuple with response and error string."""
        error_message = ""
        response_text = ""
        if test_cases_ids:
            body = self.data_provider.update_run(test_cases_ids)
            response = self.client.send_post(f"update_run/{run_id}", body)
            error_message = response.error_message
            response_text = response.response_text
        return response_text, error_message

    def handle_futures(self, futures, action_string, progress_bar):
        responses = []
        error_message = ""
        try:
            for future in as_completed(futures):
                arguments = futures[future]
                response = future.result()
                if not response.error_message:
                    responses.append(response)
                    if action_string == "add_results":
                        progress_bar.update(len(arguments["results"]))
                    else:
                        if not self.response_verifier.verify_returned_data(
                            arguments, response.response_text
                        ):
                            responses.append(response)
                            error_message = FAULT_MAPPING["data_verification_error"]
                            self.__cancel_running_futures(futures, action_string)
                            break
                        progress_bar.update(1)
                else:
                    error_message = response.error_message
                    self.environment.log(
                        f"\nError during {action_string}. Trying to cancel scheduled tasks."
                    )
                    self.__cancel_running_futures(futures, action_string)
                    break
            else:
                progress_bar.set_postfix_str(s="Done.")
        except KeyboardInterrupt:
            self.__cancel_running_futures(futures, action_string)
            raise KeyboardInterrupt
        return responses, error_message

    def close_run(self, run_id: int) -> (dict, str):
        """
        Closes an existing test run and archives its tests & results.
        :run_id: run id
        :returns: Tuple with dict created resources and error string.
        """
        body = {"run_id": run_id}
        response = self.client.send_post(f"close_run/{run_id}", body)
        return response.response_text, response.error_message

    def delete_suite(self, suite_id: int) -> (dict, str):
        """
        Delete suite given suite id
        :suite_id: suite id
        :returns: Tuple with dict created resources and error string.
        """
        response = self.client.send_post(f"delete_suite/{suite_id}", payload={})
        return response.response_text, response.error_message

    def delete_sections(self, added_sections: List[dict]) -> (dict, str):
        """
        Delete section given add_sections response
        :suite_id: section id
        :returns: Tuple with dict created resources and error string.
        """
        responses = []
        error_message = ""
        for section in added_sections:
            response = self.client.send_post(
                f"delete_section/{section['section_id']}", payload={}
            )
            if not response.error_message:
                responses.append(response.response_text)
            else:
                error_message = response.error_message
                break
        return responses, error_message

    def delete_cases(self, suite_id: int, added_cases: List[dict]) -> (dict, str):
        """
        Delete cases given add_cases response
        :suite_id: section id
        :returns: Tuple with dict created resources and error string.
        """
        body = {"case_ids": [case["case_id"] for case in added_cases]}
        response = self.client.send_post(f"delete_cases/{suite_id}", payload=body)
        return response.response_text, response.error_message

    def delete_run(self, run_id) -> (dict, str):
        """
        Delete run given add_run response
        :suite_id: section id
        :returns: Tuple with dict created resources and error string.
        """
        response = self.client.send_post(f"delete_run/{run_id}", payload={})
        return response.response_text, response.error_message

    @staticmethod
    def retrieve_results_after_cancelling(futures):
        responses = []
        for future in as_completed(futures):
            if not future.cancelled():
                response = future.result()
                if not response.error_message:
                    responses.append(response)
        return responses

    def __cancel_running_futures(self, futures, action_string):
        self.environment.log(
            f"\nAborting: {action_string}. Trying to cancel scheduled tasks."
        )
        for future in futures:
            future.cancel()

    def __get_all_items(
        self, url: str, key_to_get: str, link=None, items=[]
    ) -> (List[Any], str):
        """
        Get all items from all pages if number of items is too big to return in single response.
        Function using next page field in API response.
        """
        if link is None:
            response = self.client.send_get(url)
        else:
            response = self.client.send_get(link.replace(self.suffix, ""))
        if not response.error_message:
            items = items + response.response_text[key_to_get]
            if response.response_text["_links"]["next"] is not None:
                return self.__get_all_items(
                    url=url,
                    link=response.response_text["_links"]["next"],
                    key_to_get=key_to_get,
                    items=items,
                )
            else:
                return items, response.error_message
        else:
            return [], response.error_message<|MERGE_RESOLUTION|>--- conflicted
+++ resolved
@@ -8,11 +8,7 @@
     FAULT_MAPPING,
 )
 from trcli.settings import MAX_WORKERS_ADD_RESULTS, MAX_WORKERS_ADD_CASE
-<<<<<<< HEAD
-from typing import List, Union
-=======
-from typing import List, Any
->>>>>>> 32f48b9c
+from typing import List, Union, Any
 from dataclasses import dataclass
 from concurrent.futures import ThreadPoolExecutor, as_completed
 
