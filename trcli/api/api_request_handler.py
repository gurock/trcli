from trcli.api.api_client import APIClient, APIClientResult
from trcli.cli import Environment
from trcli.api.api_response_verify import ApiResponseVerify
from trcli.data_classes.dataclass_testrail import TestRailSuite
from trcli.data_providers.api_data_provider import ApiDataProvider
from trcli.constants import (
    ProjectErrors,
    FAULT_MAPPING,
)
from trcli.settings import MAX_WORKERS_ADD_RESULTS, MAX_WORKERS_ADD_CASE
from typing import List
from dataclasses import dataclass
from concurrent.futures import ThreadPoolExecutor, as_completed


@dataclass
class ProjectData:
    project_id: int
    suite_mode: int
    error_message: str


class ApiRequestHandler:
    """Sends requests based on DataProvider bodies"""

    def __init__(
        self,
        environment: Environment,
        api_client: APIClient,
        suites_data: TestRailSuite,
        verify: bool = False,
    ):
        self.environment = environment
        self.client = api_client
        self.suffix = api_client.VERSION
        self.data_provider = ApiDataProvider(suites_data)
        self.suites_data_from_provider = self.data_provider.suites_input
        self.response_verifier = ApiResponseVerify(verify)

    def get_project_id(self, project_name: str, project_id: int = None) -> ProjectData:
        """
        Send get_projects with project name
        :project_name: Project name
        :returns: ProjectData
        """
        response = self.client.send_get("get_projects")
        if not response.error_message:
            available_projects = [
                project
                for project in response.response_text["projects"]
                if project["name"] == project_name
            ]
            if len(available_projects) == 1:
                return ProjectData(
                    project_id=int(available_projects[0]["id"]),
                    suite_mode=int(available_projects[0]["suite_mode"]),
                    error_message=response.error_message,
                )
            elif len(available_projects) > 1:
                if project_id in [project["id"] for project in available_projects]:
                    project_index = [
                        index
                        for index, project in enumerate(available_projects)
                        if project["id"] == project_id
                    ][0]
                    return ProjectData(
                        project_id=int(available_projects[project_index]["id"]),
                        suite_mode=int(available_projects[project_index]["suite_mode"]),
                        error_message=response.error_message,
                    )
                else:
                    return ProjectData(
                        project_id=ProjectErrors.multiple_project_same_name,
                        suite_mode=-1,
                        error_message=FAULT_MAPPING["more_than_one_project"],
                    )
            else:
                return ProjectData(
                    project_id=ProjectErrors.not_existing_project,
                    suite_mode=-1,
                    error_message=f"{project_name} {FAULT_MAPPING['project_doesnt_exists']}",
                )
        else:
            return ProjectData(
                project_id=ProjectErrors.other_error,
                suite_mode=-1,
                error_message=response.error_message,
            )

    def check_suite_id(self, project_id: int) -> (bool, str):
        """
        Check if suite from DataProvider exist using get_suites endpoint
        :project_id: project id
        :returns: True if exists in suites. False if not.
        """
        suite_id = self.suites_data_from_provider.suite_id
        response = self.client.send_get(f"get_suites/{project_id}")
        if not response.error_message:
            available_suites = [suite["id"] for suite in response.response_text]
            return (
                (True, "")
                if suite_id in available_suites
                else (False, FAULT_MAPPING["missing_suite"].format(suite_id=suite_id))
            )
        else:
            return None, response.error_message

    def get_suite_ids(self, project_id: int) -> (List[int], str):
        """Get suite IDs for requested project_id.
        : project_id: project id
        : returns: tuple with list of suite ids and error string"""
        available_suites = []
        returned_resources = []
        error_message = ""
        response = self.client.send_get(f"get_suites/{project_id}")
        if not response.error_message:
            for suite in response.response_text:
                available_suites.append(suite["id"])
                returned_resources.append(
                    {
                        "suite_id": suite["id"],
                        "name": suite["name"],
                    }
                )
        else:
            error_message = response.error_message

        self.data_provider.update_data(suite_data=returned_resources) if len(
            returned_resources
        ) > 0 else "Update skipped"
        return available_suites, error_message

    def add_suites(self, project_id: int) -> (List[dict], str):
        """
        Adds suites that doesn't have ID's in DataProvider.
        Runs update_data in data_provider for successfully created resources.
        :project_id: project_id
        :returns: Tuple with list of dict created resources and error string.
        """
        add_suite_data = self.data_provider.add_suites_data()
        responses = []
        error_message = ""
        for body in add_suite_data["bodies"]:
            response = self.client.send_post(f"add_suite/{project_id}", body)
            if not response.error_message:
                responses.append(response)
                if not self.response_verifier.verify_returned_data(
                    body, response.response_text
                ):
                    responses.append(response)
                    error_message = FAULT_MAPPING["data_verification_error"]
                    break
            else:
                error_message = response.error_message
                break

        returned_resources = [
            {
                "suite_id": response.response_text["id"],
                "name": response.response_text["name"],
            }
            for response in responses
        ]
        self.data_provider.update_data(suite_data=returned_resources) if len(
            returned_resources
        ) > 0 else "Update skipped"
        return returned_resources, error_message

    def check_missing_section_ids(self, project_id: int) -> (List[int], str):
        """
        Check what section id's are missing in DataProvider.
        :project_id: project_id
        :returns: Tuple with list missing section ID and error string.
        """
        suite_id = self.suites_data_from_provider.suite_id
        sections = [
            section.section_id
            for section in self.suites_data_from_provider.testsections
        ]
        response = self.client.send_get(
            f"get_sections/{project_id}&suite_id={suite_id}"
        )
        if not response.error_message:
            return (
                list(
                    set(sections)
                    - set(
                        [
                            section.get("id")
                            for section in response.response_text["sections"]
                        ]
                    )
                ),
                response.error_message,
            )
        else:
            return [], response.error_message

    def add_sections(self, project_id: int) -> (List[dict], str):
        """
        Add sections that doesn't have ID in DataProvider.
        Runs update_data in data_provider for successfully created resources.
        :project_id: project_id
        :returns: Tuple with list of dict created resources and error string.
        """
        add_sections_data = self.data_provider.add_sections_data()
        responses = []
        error_message = ""
        for body in add_sections_data["bodies"]:
            response = self.client.send_post(f"add_section/{project_id}", body)
            if not response.error_message:
                responses.append(response)
                if not self.response_verifier.verify_returned_data(
                    body, response.response_text
                ):
                    responses.append(response)
                    error_message = FAULT_MAPPING["data_verification_error"]
                    break
            else:
                error_message = response.error_message
                break
        returned_resources = [
            {
                "section_id": response.response_text["id"],
                "suite_id": response.response_text["suite_id"],
                "name": response.response_text["name"],
            }
            for response in responses
        ]
        self.data_provider.update_data(section_data=returned_resources) if len(
            returned_resources
        ) > 0 else "Update skipped"
        return returned_resources, error_message

    def check_missing_test_cases_ids(self, project_id: int) -> (bool, str):
        """
        Check what test cases id's are missing in DataProvider.
        :project_id: project_id
        :returns: Tuple with list test case ID missing and error string.
        """
        suite_id = self.suites_data_from_provider.suite_id
        test_cases = [
            test_case["case_id"]
            for sections in self.suites_data_from_provider.testsections
            for test_case in sections.testcases
        ]

        returned_cases, error_message = self.__get_all_cases(project_id, suite_id)
        if not error_message:
            missing_cases = list(
                set(test_cases)
                - set([test_case.get("id") for test_case in returned_cases])
            )
            if any(missing_cases):
                return False, FAULT_MAPPING["unknown_test_case_id"]
            elif len(missing_cases) == 1:
                return True, error_message
            else:
                return False, error_message
        else:
            return False, error_message

    def add_cases(self) -> (List[dict], str):
        """
        Add cases that doesn't have ID in DataProvider.
        Runs update_data in data_provider for successfully created resources.
        :returns: Tuple with list of dict created resources and error string.
        """
        add_case_data = self.data_provider.add_cases()
        responses = []
        error_message = ""
        with self.environment.get_progress_bar(
            results_amount=len(add_case_data["bodies"]), prefix="Adding test cases"
        ) as progress_bar:
            with ThreadPoolExecutor(max_workers=MAX_WORKERS_ADD_CASE) as executor:
                futures = {
                    executor.submit(
                        self.client.send_post,
                        f"add_case/{body.pop('section_id')}",
                        body,
                    ): body
                    for body in add_case_data["bodies"]
                }
                responses, error_message = self.handle_futures(
                    futures=futures, action_string="add_case", progress_bar=progress_bar
                )
            if error_message:
                # When error_message is present we cannot be sure that responses contains all added items.
                # Iterate through futures to get all responses from done tasks (not cancelled)
                responses = ApiRequestHandler.retrieve_results_after_cancelling(futures)
        returned_resources = [
            {
                "case_id": response.response_text["id"],
                "section_id": response.response_text["section_id"],
                "title": response.response_text["title"],
            }
            for response in responses
        ]
        self.data_provider.update_data(case_data=returned_resources) if len(
            returned_resources
        ) > 0 else "Update skipped"
        return returned_resources, error_message

    def add_run(self, project_id: int, run_name: str) -> (List[dict], str):
        """
        Creates a new test run.
        :project_id: project_id
        :run_name: run name
        :returns: Tuple with run id and error string.
        """
        add_run_data = self.data_provider.add_run(run_name)
        response = self.client.send_post(f"add_run/{project_id}", add_run_data)
        if not response.error_message:
            if not self.response_verifier.verify_returned_data(
                add_run_data, response.response_text
            ):
                response.error_message = FAULT_MAPPING["data_verification_error"]
        return response.response_text.get("id"), response.error_message

    def add_results(self, run_id: int) -> (dict, str):
        """
        Adds one or more new test results.
        :run_id: run id
        :returns: Tuple with dict created resources and error string.
        """
        responses = []
        error_message = ""
        add_results_data_chunks = self.data_provider.add_results_for_cases(
            self.environment.batch_size
        )
        results_amount = sum(
            [len(results["results"]) for results in add_results_data_chunks]
        )

        with self.environment.get_progress_bar(
            results_amount=results_amount, prefix="Adding results"
        ) as progress_bar:
            with ThreadPoolExecutor(max_workers=MAX_WORKERS_ADD_RESULTS) as executor:
                futures = {
                    executor.submit(
                        self.client.send_post, f"add_results_for_cases/{run_id}", body
                    ): body
                    for body in add_results_data_chunks
                }
                responses, error_message = self.handle_futures(
                    futures=futures,
                    action_string="add_results",
                    progress_bar=progress_bar,
                )
            if error_message:
                # When error_message is present we cannot be sure that responses contains all added items.
                # Iterate through futures to get all responses from done tasks (not cancelled)
                responses = ApiRequestHandler.retrieve_results_after_cancelling(futures)
        responses = [response.response_text for response in responses]
        return responses, error_message, progress_bar.n

    def close_run(self, run_id: int) -> (dict, str):
        """
        Closes an existing test run and archives its tests & results.
        :run_id: run id
        :returns: Tuple with dict created resources and error string.
        """
        body = {"run_id": run_id}
        response = self.client.send_post(f"close_run/{run_id}", body)
        return response.response_text, response.error_message

<<<<<<< HEAD
    def delete_suite(self, suite_id: int) -> (dict, str):
        """
        Delete suite given suite id
        :suite_id: suite id
        :returns: Tuple with dict created resources and error string.
        """
        response = self.client.send_post(f"delete_suite/{suite_id}", payload={})
        return response.response_text, response.error_message

    def delete_sections(self, added_sections: List[dict]) -> (dict, str):
        """
        Delete section given add_sections response
        :suite_id: section id
        :returns: Tuple with dict created resources and error string.
        """
        responses = []
        error_message = ""
        for section in added_sections:
            response = self.client.send_post(
                f"delete_section/{section['section_id']}", payload={}
            )
            if not response.error_message:
                responses.append(response.response_text)
            else:
                error_message = response.error_message
                break
        return responses, error_message

    def delete_cases(self, suite_id: int, added_cases: List[dict]) -> (dict, str):
        """
        Delete cases given add_cases response
        :suite_id: section id
        :returns: Tuple with dict created resources and error string.
        """
        body = {"case_ids": [case["case_id"] for case in added_cases]}
        response = self.client.send_post(f"delete_cases/{suite_id}", payload=body)
        return response.response_text, response.error_message

    def delete_run(self, run_id) -> (dict, str):
        """
        Delete run given add_run response
        :suite_id: section id
        :returns: Tuple with dict created resources and error string.
        """
        response = self.client.send_post(f"delete_run/{run_id}", payload={})
        return response.response_text, response.error_message
=======
    def handle_futures(self, futures, action_string, progress_bar):
        responses = []
        error_message = ""
        try:
            for future in as_completed(futures):
                arguments = futures[future]
                response = future.result()
                if not response.error_message:
                    responses.append(response)
                    if action_string == "add_results":
                        progress_bar.update(len(arguments["results"]))
                    else:
                        if not self.response_verifier.verify_returned_data(
                            arguments, response.response_text
                        ):
                            responses.append(response)
                            error_message = FAULT_MAPPING["data_verification_error"]
                            self.__cancel_running_futures(futures, action_string)
                            break
                        progress_bar.update(1)
                else:
                    error_message = response.error_message
                    self.environment.log(
                        f"\nError during {action_string}. Trying to cancel scheduled tasks."
                    )
                    self.__cancel_running_futures(futures, action_string)
                    break
            else:
                progress_bar.set_postfix_str(s="Done.")
        except KeyboardInterrupt:
            self.__cancel_running_futures(futures, action_string)
            raise KeyboardInterrupt
        return responses, error_message

    @staticmethod
    def retrieve_results_after_cancelling(futures):
        responses = []
        for future in as_completed(futures):
            if not future.cancelled():
                response = future.result()
                if not response.error_message:
                    responses.append(response)
        return responses

    def __cancel_running_futures(self, futures, action_string):
        self.environment.log(
            f"\nAborting: {action_string}. Trying to cancel scheduled tasks."
        )
        for future in futures:
            future.cancel()
>>>>>>> b95ef573

    def __get_all_cases(
        self, project_id=None, suite_id=None, link=None, cases=[]
    ) -> (List[dict], str):
        """
        Get all cases from all pages if number of cases is too big to return in single response.
        Function using next page field in API response.
        """
        if link is None:
            response = self.client.send_get(
                f"get_cases/{project_id}&suite_id={suite_id}"
            )
        else:
            response = self.client.send_get(link.replace(self.suffix, ""))
        if not response.error_message:
            cases = cases + response.response_text["cases"]
            if response.response_text["_links"]["next"] is not None:
                return self.__get_all_cases(
                    link=response.response_text["_links"]["next"], cases=cases
                )
            else:
                return cases, response.error_message
        else:
            return [], response.error_message<|MERGE_RESOLUTION|>--- conflicted
+++ resolved
@@ -354,64 +354,6 @@
         responses = [response.response_text for response in responses]
         return responses, error_message, progress_bar.n
 
-    def close_run(self, run_id: int) -> (dict, str):
-        """
-        Closes an existing test run and archives its tests & results.
-        :run_id: run id
-        :returns: Tuple with dict created resources and error string.
-        """
-        body = {"run_id": run_id}
-        response = self.client.send_post(f"close_run/{run_id}", body)
-        return response.response_text, response.error_message
-
-<<<<<<< HEAD
-    def delete_suite(self, suite_id: int) -> (dict, str):
-        """
-        Delete suite given suite id
-        :suite_id: suite id
-        :returns: Tuple with dict created resources and error string.
-        """
-        response = self.client.send_post(f"delete_suite/{suite_id}", payload={})
-        return response.response_text, response.error_message
-
-    def delete_sections(self, added_sections: List[dict]) -> (dict, str):
-        """
-        Delete section given add_sections response
-        :suite_id: section id
-        :returns: Tuple with dict created resources and error string.
-        """
-        responses = []
-        error_message = ""
-        for section in added_sections:
-            response = self.client.send_post(
-                f"delete_section/{section['section_id']}", payload={}
-            )
-            if not response.error_message:
-                responses.append(response.response_text)
-            else:
-                error_message = response.error_message
-                break
-        return responses, error_message
-
-    def delete_cases(self, suite_id: int, added_cases: List[dict]) -> (dict, str):
-        """
-        Delete cases given add_cases response
-        :suite_id: section id
-        :returns: Tuple with dict created resources and error string.
-        """
-        body = {"case_ids": [case["case_id"] for case in added_cases]}
-        response = self.client.send_post(f"delete_cases/{suite_id}", payload=body)
-        return response.response_text, response.error_message
-
-    def delete_run(self, run_id) -> (dict, str):
-        """
-        Delete run given add_run response
-        :suite_id: section id
-        :returns: Tuple with dict created resources and error string.
-        """
-        response = self.client.send_post(f"delete_run/{run_id}", payload={})
-        return response.response_text, response.error_message
-=======
     def handle_futures(self, futures, action_string, progress_bar):
         responses = []
         error_message = ""
@@ -446,6 +388,62 @@
             raise KeyboardInterrupt
         return responses, error_message
 
+    def close_run(self, run_id: int) -> (dict, str):
+        """
+        Closes an existing test run and archives its tests & results.
+        :run_id: run id
+        :returns: Tuple with dict created resources and error string.
+        """
+        body = {"run_id": run_id}
+        response = self.client.send_post(f"close_run/{run_id}", body)
+        return response.response_text, response.error_message
+
+    def delete_suite(self, suite_id: int) -> (dict, str):
+        """
+        Delete suite given suite id
+        :suite_id: suite id
+        :returns: Tuple with dict created resources and error string.
+        """
+        response = self.client.send_post(f"delete_suite/{suite_id}", payload={})
+        return response.response_text, response.error_message
+
+    def delete_sections(self, added_sections: List[dict]) -> (dict, str):
+        """
+        Delete section given add_sections response
+        :suite_id: section id
+        :returns: Tuple with dict created resources and error string.
+        """
+        responses = []
+        error_message = ""
+        for section in added_sections:
+            response = self.client.send_post(
+                f"delete_section/{section['section_id']}", payload={}
+            )
+            if not response.error_message:
+                responses.append(response.response_text)
+            else:
+                error_message = response.error_message
+                break
+        return responses, error_message
+
+    def delete_cases(self, suite_id: int, added_cases: List[dict]) -> (dict, str):
+        """
+        Delete cases given add_cases response
+        :suite_id: section id
+        :returns: Tuple with dict created resources and error string.
+        """
+        body = {"case_ids": [case["case_id"] for case in added_cases]}
+        response = self.client.send_post(f"delete_cases/{suite_id}", payload=body)
+        return response.response_text, response.error_message
+
+    def delete_run(self, run_id) -> (dict, str):
+        """
+        Delete run given add_run response
+        :suite_id: section id
+        :returns: Tuple with dict created resources and error string.
+        """
+        response = self.client.send_post(f"delete_run/{run_id}", payload={})
+        return response.response_text, response.error_message
     @staticmethod
     def retrieve_results_after_cancelling(futures):
         responses = []
@@ -462,7 +460,7 @@
         )
         for future in futures:
             future.cancel()
->>>>>>> b95ef573
+
 
     def __get_all_cases(
         self, project_id=None, suite_id=None, link=None, cases=[]
