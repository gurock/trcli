import html, json, os
from concurrent.futures import ThreadPoolExecutor, as_completed
from beartype.typing import List, Union, Tuple, Dict

from trcli.api.api_client import APIClient, APIClientResult
from trcli.api.api_response_verify import ApiResponseVerify
from trcli.cli import Environment
from trcli.constants import (
    ProjectErrors,
    FAULT_MAPPING,
    OLD_SYSTEM_NAME_AUTOMATION_ID,
    UPDATED_SYSTEM_NAME_AUTOMATION_ID,
)
from trcli.data_classes.data_parsers import MatchersParser
from trcli.data_classes.dataclass_testrail import TestRailSuite, TestRailCase, ProjectData
from trcli.data_providers.api_data_provider import ApiDataProvider
from trcli.settings import MAX_WORKERS_ADD_RESULTS, MAX_WORKERS_ADD_CASE


class ApiRequestHandler:
    """Sends requests based on DataProvider bodies"""

    def __init__(
        self,
        environment: Environment,
        api_client: APIClient,
        suites_data: TestRailSuite,
        verify: bool = False,
    ):
        self.environment = environment
        self.client = api_client
        self.suffix = api_client.VERSION
        self.data_provider = ApiDataProvider(
            suites_data,
            environment.case_fields,
            environment.run_description,
            environment.result_fields,
            environment.section_id,
        )
        self.suites_data_from_provider = self.data_provider.suites_input
        self.response_verifier = ApiResponseVerify(verify)

    def check_automation_id_field(self, project_id: int) -> Union[str, None]:
        """
        Checks if the automation_id field (custom_automation_id or custom_case_automation_id) is available for the project
        :param project_id: the id of the project
        :return: error message
        """
        response = self.client.send_get("get_case_fields")
        if not response.error_message:
            fields: List = response.response_text
            automation_id_field = next(
                filter(
                    lambda x: x["system_name"] in [OLD_SYSTEM_NAME_AUTOMATION_ID, UPDATED_SYSTEM_NAME_AUTOMATION_ID],
                    fields,
                ),
                None,
            )
            if automation_id_field:
                if automation_id_field["is_active"] is False:
                    return FAULT_MAPPING["automation_id_unavailable"]
                if not automation_id_field["configs"]:
                    self._active_automation_id_field = automation_id_field["system_name"]
                    return None
                for config in automation_id_field["configs"]:
                    context = config["context"]
                    if context["is_global"] or project_id in context["project_ids"]:
                        self._active_automation_id_field = automation_id_field["system_name"]
                        return None
                return FAULT_MAPPING["automation_id_unavailable"]
            else:
                return FAULT_MAPPING["automation_id_unavailable"]
        else:
            return response.error_message

    def get_project_data(self, project_name: str, project_id: int = None) -> ProjectData:
        """
        Send get_projects with project name
        :project_name: Project name
        :returns: ProjectData
        """
        projects_data, error = self.__get_all_projects()
        if not error:
            available_projects = [project for project in projects_data if project["name"] == project_name]

            if len(available_projects) == 1:
                return ProjectData(
                    project_id=int(available_projects[0]["id"]),
                    suite_mode=int(available_projects[0]["suite_mode"]),
                    error_message=error,
                )
            elif len(available_projects) > 1:
                if project_id in [project["id"] for project in available_projects]:
                    project_index = [
                        index for index, project in enumerate(available_projects) if project["id"] == project_id
                    ][0]
                    return ProjectData(
                        project_id=int(available_projects[project_index]["id"]),
                        suite_mode=int(available_projects[project_index]["suite_mode"]),
                        error_message=error,
                    )
                else:
                    return ProjectData(
                        project_id=ProjectErrors.multiple_project_same_name,
                        suite_mode=-1,
                        error_message=FAULT_MAPPING["more_than_one_project"],
                    )
            else:
                return ProjectData(
                    project_id=ProjectErrors.not_existing_project,
                    suite_mode=-1,
                    error_message=FAULT_MAPPING["project_doesnt_exists"],
                )
        else:
            return ProjectData(
                project_id=ProjectErrors.other_error,
                suite_mode=-1,
                error_message=error,
            )

    def check_suite_id(self, project_id: int) -> Tuple[bool, str]:
        """
        Check if suite from DataProvider exist using get_suites endpoint
        :project_id: project id
        :returns: True if exists in suites. False if not.
        """
        suite_id = self.suites_data_from_provider.suite_id
        suites_data, error = self.__get_all_suites(project_id)
        if not error:
            available_suites = [suite for suite in suites_data if suite["id"] == suite_id]
            return (
                (True, "")
                if len(available_suites) > 0
                else (False, FAULT_MAPPING["missing_suite"].format(suite_id=suite_id))
            )
        else:
            return None, suites_data.error_message

    def resolve_suite_id_using_name(self, project_id: int) -> Tuple[int, str]:
        """Get suite ID matching suite name on data provider or returns -1 if unable to match any suite.
        :arg project_id: project id
        :returns: tuple with id of the suite and error message"""
        suite_id = -1
        suite_name = self.suites_data_from_provider.name
        suites_data, error = self.__get_all_suites(project_id)
        if not error:
            for suite in suites_data:
                if suite["name"] == suite_name:
                    suite_id = suite["id"]
                    self.data_provider.update_data([{"suite_id": suite["id"], "name": suite["name"]}])
                    break
            return (
                (suite_id, "")
                if suite_id != -1
                else (-1, FAULT_MAPPING["missing_suite_by_name"].format(suite_name=suite_name))
            )
        else:
            return -1, error

    def get_suite_ids(self, project_id: int) -> Tuple[List[int], str]:
        """Get suite IDs for requested project_id.
        : project_id: project id
        : returns: tuple with list of suite ids and error string"""
        available_suites = []
        returned_resources = []
        suites_data, error = self.__get_all_suites(project_id)
        if not error:
            for suite in suites_data:
                available_suites.append(suite["id"])
                returned_resources.append(
                    {
                        "suite_id": suite["id"],
                        "name": suite["name"],
                    }
                )
            if returned_resources:
                self.data_provider.update_data(suite_data=returned_resources)
            else:
                print("Update skipped")
            return (
                (available_suites, "")
                if len(available_suites) > 0
                else ([], FAULT_MAPPING["no_suites_found"].format(project_id=project_id))
            )
        else:
            return [], error

    def add_suites(self, project_id: int) -> Tuple[List[Dict], str]:
        """
        Adds suites that doesn't have ID's in DataProvider.
        Runs update_data in data_provider for successfully created resources.
        :project_id: project_id
        :returns: Tuple with list of dict created resources and error string.
        """
        add_suite_data = self.data_provider.add_suites_data()
        responses = []
        error_message = ""
        for body in add_suite_data:
            response = self.client.send_post(f"add_suite/{project_id}", body)
            if not response.error_message:
                responses.append(response)
                if not self.response_verifier.verify_returned_data(body, response.response_text):
                    responses.append(response)
                    error_message = FAULT_MAPPING["data_verification_error"]
                    break
            else:
                error_message = response.error_message
                break

        returned_resources = [
            {
                "suite_id": response.response_text["id"],
                "name": response.response_text["name"],
            }
            for response in responses
        ]
        (
            self.data_provider.update_data(suite_data=returned_resources)
            if len(returned_resources) > 0
            else "Update skipped"
        )
        return returned_resources, error_message

    def check_missing_section_ids(self, project_id: int) -> Tuple[bool, str]:
        """
        Check what section id's are missing in DataProvider.
        :project_id: project_id
        :returns: Tuple with list missing section ID and error string.
        """
        suite_id = self.suites_data_from_provider.suite_id
        returned_sections, error_message = self.__get_all_sections(project_id, suite_id)
        if not error_message:
            missing_test_sections = False
            sections_by_id = {section["id"]: section for section in returned_sections}
            sections_by_name = {section["name"]: section for section in returned_sections}
            section_data = []
            for section in self.suites_data_from_provider.testsections:
                if self.environment.section_id:
                    if section.section_id in sections_by_id.keys():
                        section_json = sections_by_id[section.section_id]
                        section_data.append(
                            {
                                "section_id": section_json["id"],
                                "suite_id": section_json["suite_id"],
                                "name": section_json["name"],
                            }
                        )
                    else:
                        missing_test_sections = True
                if section.name in sections_by_name.keys():
                    section_json = sections_by_name[section.name]
                    section_data.append(
                        {
                            "section_id": section_json["id"],
                            "suite_id": section_json["suite_id"],
                            "name": section_json["name"],
                        }
                    )
                else:
                    missing_test_sections = True
            self.data_provider.update_data(section_data=section_data)
            return missing_test_sections, error_message
        else:
            return False, error_message

    def add_sections(self, project_id: int) -> Tuple[List[Dict], str]:
        """
        Add sections that doesn't have ID in DataProvider.
        Runs update_data in data_provider for successfully created resources.
        :project_id: project_id
        :returns: Tuple with list of dict created resources and error string.
        """
        add_sections_data = self.data_provider.add_sections_data()
        responses = []
        error_message = ""
        for body in add_sections_data:
            response = self.client.send_post(f"add_section/{project_id}", body)
            if not response.error_message:
                responses.append(response)
                if not self.response_verifier.verify_returned_data(body, response.response_text):
                    responses.append(response)
                    error_message = FAULT_MAPPING["data_verification_error"]
                    break
            else:
                error_message = response.error_message
                break
        returned_resources = [
            {
                "section_id": response.response_text["id"],
                "suite_id": response.response_text["suite_id"],
                "name": response.response_text["name"],
            }
            for response in responses
        ]
        (
            self.data_provider.update_data(section_data=returned_resources)
            if len(returned_resources) > 0
            else "Update skipped"
        )
        return returned_resources, error_message

    def check_missing_test_cases_ids(self, project_id: int) -> Tuple[bool, str]:
        """
        Check what test cases id's are missing in DataProvider.
        :project_id: project_id
        :returns: Tuple with list test case ID missing and error string.
        """
        missing_cases_number = 0
        suite_id = self.suites_data_from_provider.suite_id
        returned_cases, error_message = self.__get_all_cases(project_id, suite_id)
        if error_message:
            return False, error_message
        if self.environment.case_matcher == MatchersParser.AUTO:
            test_cases_by_aut_id = {}
            for case in returned_cases:
                aut_case_id = case.get(OLD_SYSTEM_NAME_AUTOMATION_ID) or case.get(UPDATED_SYSTEM_NAME_AUTOMATION_ID)
                if aut_case_id:
                    aut_case_id = html.unescape(aut_case_id)
                    test_cases_by_aut_id[aut_case_id] = case
            test_case_data = []
            for section in self.suites_data_from_provider.testsections:
                for test_case in section.testcases:
                    aut_id = test_case.custom_automation_id
                    if aut_id in test_cases_by_aut_id.keys():
                        case = test_cases_by_aut_id[aut_id]
                        test_case_data.append(
                            {
                                "case_id": case["id"],
                                "section_id": case["section_id"],
                                "title": case["title"],
                                OLD_SYSTEM_NAME_AUTOMATION_ID: aut_id,
                            }
                        )
                    else:
                        missing_cases_number += 1
            self.data_provider.update_data(case_data=test_case_data)
            if missing_cases_number:
                self.environment.log(f"Found {missing_cases_number} test cases not matching any TestRail case.")
        else:
            nonexistent_ids = []
            all_case_ids = [case["id"] for case in returned_cases]
            for section in self.suites_data_from_provider.testsections:
                for test_case in section.testcases:
                    if not test_case.case_id:
                        missing_cases_number += 1
                    elif int(test_case.case_id) not in all_case_ids:
                        nonexistent_ids.append(test_case.case_id)
            if missing_cases_number:
                self.environment.log(f"Found {missing_cases_number} test cases without case ID in the report file.")
            if nonexistent_ids:
                self.environment.elog(f"Nonexistent case IDs found in the report file: {nonexistent_ids}")
                return False, "Case IDs not in TestRail project or suite were detected in the report file."

        return missing_cases_number > 0, ""

    def add_cases(self) -> Tuple[List[dict], str]:
        """
        Add cases that doesn't have ID in DataProvider.
        Runs update_data in data_provider for successfully created resources.
        :returns: Tuple with list of dict created resources and error string.
        """
        add_case_data = self.data_provider.add_cases()
        responses = []
        error_message = ""
        with self.environment.get_progress_bar(
            results_amount=len(add_case_data), prefix="Adding test cases"
        ) as progress_bar:
            with ThreadPoolExecutor(max_workers=MAX_WORKERS_ADD_CASE) as executor:
                futures = {
                    executor.submit(
                        self._add_case_and_update_data,
                        body,
                    ): body
                    for body in add_case_data
                }
                responses, error_message = self.handle_futures(
                    futures=futures, action_string="add_case", progress_bar=progress_bar
                )
            if error_message:
                # When error_message is present we cannot be sure that responses contains all added items.
                # Iterate through futures to get all responses from done tasks (not cancelled)
                responses = ApiRequestHandler.retrieve_results_after_cancelling(futures)
        returned_resources = [
            {
                "case_id": response.response_text["id"],
                "section_id": response.response_text["section_id"],
                "title": response.response_text["title"],
            }
            for response in responses
        ]
        return returned_resources, error_message

    def add_run(
        self,
        project_id: int,
        run_name: str,
        milestone_id: int = None,
        start_date: str = None,
        end_date: str = None,
        plan_id: int = None,
        config_ids: List[int] = None,
        assigned_to_id: int = None,
        include_all: bool = False,
        refs: str = None,
        case_ids: List[int] = None,
    ) -> Tuple[int, str]:
        """
        Creates a new test run.
        :project_id: project_id
        :run_name: run name
        :returns: Tuple with run id and error string.
        """
        add_run_data = self.data_provider.add_run(
            run_name,
            case_ids=case_ids,
            start_date=start_date,
            end_date=end_date,
            milestone_id=milestone_id,
            assigned_to_id=assigned_to_id,
            include_all=include_all,
            refs=refs,
        )
        if not plan_id:
            response = self.client.send_post(f"add_run/{project_id}", add_run_data)
            run_id = response.response_text.get("id")
        else:
            if config_ids:
                add_run_data["config_ids"] = config_ids
                entry_data = {
                    "name": add_run_data["name"],
                    "suite_id": add_run_data["suite_id"],
                    "config_ids": config_ids,
                    "runs": [add_run_data],
                }
            else:
                entry_data = add_run_data
            response = self.client.send_post(f"add_plan_entry/{plan_id}", entry_data)
            run_id = response.response_text["runs"][0]["id"]
        return run_id, response.error_message

    def update_run(
        self,
        run_id: int,
        run_name: str,
        start_date: str = None,
        end_date: str = None,
        milestone_id: int = None,
        refs: str = None,
        refs_action: str = "add",
    ) -> Tuple[dict, str]:
        """
        Updates an existing run
        :run_id: run id
        :run_name: run name
        :refs: references to manage
        :refs_action: action to perform ('add', 'update', 'delete')
        :returns: Tuple with run and error string.
        """
        run_response = self.client.send_get(f"get_run/{run_id}")
        if run_response.error_message:
            return None, run_response.error_message

        existing_description = run_response.response_text.get("description", "")
        existing_refs = run_response.response_text.get("refs", "")

        add_run_data = self.data_provider.add_run(
            run_name, start_date=start_date, end_date=end_date, milestone_id=milestone_id
        )
        add_run_data["description"] = existing_description  # Retain the current description

        # Handle references based on action
        if refs is not None:
            updated_refs = self._manage_references(existing_refs, refs, refs_action)
            add_run_data["refs"] = updated_refs
        else:
            add_run_data["refs"] = existing_refs  # Keep existing refs if none provided

        run_tests, error_message = self.__get_all_tests_in_run(run_id)
        run_case_ids = [test["case_id"] for test in run_tests]
        report_case_ids = add_run_data["case_ids"]
        joint_case_ids = list(set(report_case_ids + run_case_ids))
        add_run_data["case_ids"] = joint_case_ids

        plan_id = run_response.response_text["plan_id"]
        config_ids = run_response.response_text["config_ids"]
        if not plan_id:
            update_response = self.client.send_post(f"update_run/{run_id}", add_run_data)
        elif plan_id and config_ids:
            update_response = self.client.send_post(f"update_run_in_plan_entry/{run_id}", add_run_data)
        else:
            response = self.client.send_get(f"get_plan/{plan_id}")
            entry_id = next(
                (
                    run["entry_id"]
                    for entry in response.response_text["entries"]
                    for run in entry["runs"]
                    if run["id"] == run_id
                ),
                None,
            )
            update_response = self.client.send_post(f"update_plan_entry/{plan_id}/{entry_id}", add_run_data)
        run_response = self.client.send_get(f"get_run/{run_id}")
        return run_response.response_text, update_response.error_message

    def _manage_references(self, existing_refs: str, new_refs: str, action: str) -> str:
        """
        Manage references based on the specified action.
        :existing_refs: current references in the run
        :new_refs: new references to process
        :action: 'add', 'update', or 'delete'
        :returns: updated references string
        """
        if not existing_refs:
            existing_refs = ""

        if action == "update":
            # Replace all references with new ones
            return new_refs
        elif action == "delete":
            if not new_refs:
                # Delete all references
                return ""
            else:
                # Delete specific references
                existing_list = [ref.strip() for ref in existing_refs.split(",") if ref.strip()]
                refs_to_delete = [ref.strip() for ref in new_refs.split(",") if ref.strip()]
                updated_list = [ref for ref in existing_list if ref not in refs_to_delete]
                return ",".join(updated_list)
        else:  # action == 'add' (default)
            # Add new references to existing ones
            if not existing_refs:
                return new_refs
            existing_list = [ref.strip() for ref in existing_refs.split(",") if ref.strip()]
            new_list = [ref.strip() for ref in new_refs.split(",") if ref.strip()]
            # Avoid duplicates
            combined_list = existing_list + [ref for ref in new_list if ref not in existing_list]
            return ",".join(combined_list)

    def append_run_references(self, run_id: int, references: List[str]) -> Tuple[Dict, List[str], List[str], str]:
        """
        Append references to a test run, avoiding duplicates.
        :param run_id: ID of the test run
        :param references: List of references to append
        :returns: Tuple with (run_data, added_refs, skipped_refs, error_message)
        """
        # Get current run data
        run_response = self.client.send_get(f"get_run/{run_id}")
        if run_response.error_message:
            return None, [], [], run_response.error_message

        existing_refs = run_response.response_text.get("refs", "") or ""

        # Parse existing and new references
        existing_list = [ref.strip() for ref in existing_refs.split(",") if ref.strip()] if existing_refs else []
        # Deduplicate input references
        new_list = []
        seen = set()
        for ref in references:
            ref_clean = ref.strip()
            if ref_clean and ref_clean not in seen:
                new_list.append(ref_clean)
                seen.add(ref_clean)

        # Determine which references are new vs duplicates
        added_refs = [ref for ref in new_list if ref not in existing_list]
        skipped_refs = [ref for ref in new_list if ref in existing_list]

        # If no new references to add, return current state
        if not added_refs:
            return run_response.response_text, added_refs, skipped_refs, None

        # Combine references
        combined_list = existing_list + added_refs
        combined_refs = ",".join(combined_list)

        if len(combined_refs) > 250:
            return (
                None,
                [],
                [],
                f"Combined references length ({len(combined_refs)} characters) exceeds 250 character limit",
            )

        update_data = {"refs": combined_refs}

        # Determine the correct API endpoint based on plan membership
        plan_id = run_response.response_text.get("plan_id")
        config_ids = run_response.response_text.get("config_ids")

        if not plan_id:
            # Standalone run
            update_response = self.client.send_post(f"update_run/{run_id}", update_data)
        elif plan_id and config_ids:
            # Run in plan with configurations
            update_response = self.client.send_post(f"update_run_in_plan_entry/{run_id}", update_data)
        else:
            # Run in plan without configurations - need to use plan entry endpoint
            plan_response = self.client.send_get(f"get_plan/{plan_id}")
            if plan_response.error_message:
                return None, [], [], f"Failed to get plan details: {plan_response.error_message}"

            # Find the entry_id for this run
            entry_id = None
            for entry in plan_response.response_text.get("entries", []):
                for run in entry.get("runs", []):
                    if run["id"] == run_id:
                        entry_id = entry["id"]
                        break
                if entry_id:
                    break

            if not entry_id:
                return None, [], [], f"Could not find plan entry for run {run_id}"

            update_response = self.client.send_post(f"update_plan_entry/{plan_id}/{entry_id}", update_data)

        if update_response.error_message:
            return None, [], [], update_response.error_message

        updated_run_response = self.client.send_get(f"get_run/{run_id}")
        return updated_run_response.response_text, added_refs, skipped_refs, updated_run_response.error_message

    def update_existing_case_references(
        self, case_id: int, junit_refs: str, strategy: str = "append"
    ) -> Tuple[bool, str, List[str], List[str]]:
        """
        Update existing case references with values from JUnit properties.
        :param case_id: ID of the test case
        :param junit_refs: References from JUnit testrail_case_field property
        :param strategy: 'append' or 'replace'
        :returns: Tuple with (success, error_message, added_refs, skipped_refs)
        """
        if not junit_refs or not junit_refs.strip():
            return True, None, [], []  # No references to process

        # Parse and validate JUnit references, deduplicating input
        junit_ref_list = []
        seen = set()
        for ref in junit_refs.split(","):
            ref_clean = ref.strip()
            if ref_clean and ref_clean not in seen:
                junit_ref_list.append(ref_clean)
                seen.add(ref_clean)

        if not junit_ref_list:
            return False, "No valid references found in JUnit property", [], []

        # Get current case data
        case_response = self.client.send_get(f"get_case/{case_id}")
        if case_response.error_message:
            return False, case_response.error_message, [], []

        existing_refs = case_response.response_text.get("refs", "") or ""

        if strategy == "replace":
            # Replace strategy: use JUnit refs as-is
            new_refs = ",".join(junit_ref_list)
            added_refs = junit_ref_list
            skipped_refs = []
        else:
            # Append strategy: combine with existing refs, avoiding duplicates
            existing_ref_list = (
                [ref.strip() for ref in existing_refs.split(",") if ref.strip()] if existing_refs else []
            )

            # Determine which references are new vs duplicates
            added_refs = [ref for ref in junit_ref_list if ref not in existing_ref_list]
            skipped_refs = [ref for ref in junit_ref_list if ref in existing_ref_list]

            # If no new references to add, return current state
            if not added_refs:
                return True, None, added_refs, skipped_refs

            # Combine references
            combined_list = existing_ref_list + added_refs
            new_refs = ",".join(combined_list)

        # Validate 2000 character limit for test case references
        if len(new_refs) > 2000:
            return (
                False,
                f"Combined references length ({len(new_refs)} characters) exceeds 2000 character limit",
                [],
                [],
            )

        # Update the case
        update_data = {"refs": new_refs}
        update_response = self.client.send_post(f"update_case/{case_id}", update_data)

        if update_response.error_message:
            return False, update_response.error_message, [], []

        return True, None, added_refs, skipped_refs

    def upload_attachments(self, report_results: [Dict], results: List[Dict], run_id: int):
        """Getting test result id and upload attachments for it."""
        tests_in_run, error = self.__get_all_tests_in_run(run_id)
        if not error:
            failed_uploads = []
            for report_result in report_results:
                case_id = report_result["case_id"]
                test_id = next((test["id"] for test in tests_in_run if test["case_id"] == case_id), None)
                result_id = next((result["id"] for result in results if result["test_id"] == test_id), None)
                for file_path in report_result.get("attachments"):
                    try:
                        with open(file_path, "rb") as file:
                            response = self.client.send_post(
                                f"add_attachment_to_result/{result_id}", files={"attachment": file}
                            )

                            # Check if upload was successful
                            if response.status_code != 200:
                                file_name = os.path.basename(file_path)

                                # Handle 413 Request Entity Too Large specifically
                                if response.status_code == 413:
                                    error_msg = FAULT_MAPPING["attachment_too_large"].format(
                                        file_name=file_name, case_id=case_id
                                    )
                                    self.environment.elog(error_msg)
                                    failed_uploads.append(f"{file_name} (case {case_id})")
                                else:
                                    # Handle other HTTP errors
                                    error_msg = FAULT_MAPPING["attachment_upload_failed"].format(
                                        file_path=file_name,
                                        case_id=case_id,
                                        error_message=response.error_message or f"HTTP {response.status_code}",
                                    )
                                    self.environment.elog(error_msg)
                                    failed_uploads.append(f"{file_name} (case {case_id})")
                    except FileNotFoundError:
                        self.environment.elog(f"Attachment file not found: {file_path} (case {case_id})")
                        failed_uploads.append(f"{file_path} (case {case_id})")
                    except Exception as ex:
                        file_name = os.path.basename(file_path) if os.path.exists(file_path) else file_path
                        self.environment.elog(f"Error uploading attachment '{file_name}' for case {case_id}: {ex}")
                        failed_uploads.append(f"{file_name} (case {case_id})")

            # Provide a summary if there were failed uploads
            if failed_uploads:
                self.environment.log(f"\nWarning: {len(failed_uploads)} attachment(s) failed to upload.")
        else:
            self.environment.elog(f"Unable to upload attachments due to API request error: {error}")

    def add_results(self, run_id: int) -> Tuple[List, str, int]:
        """
        Adds one or more new test results.
        :run_id: run id
        :returns: Tuple with dict created resources, error string, and results count.
        """
        responses = []
        error_message = ""
        # Get pre-validated user IDs if available
        user_ids = getattr(self.environment, "_validated_user_ids", [])

        add_results_data_chunks = self.data_provider.add_results_for_cases(self.environment.batch_size, user_ids)
        # Get assigned count from data provider
        assigned_count = getattr(self.data_provider, "_assigned_count", 0)

        results_amount = sum([len(results["results"]) for results in add_results_data_chunks])

        with self.environment.get_progress_bar(results_amount=results_amount, prefix="Adding results") as progress_bar:
            with ThreadPoolExecutor(max_workers=MAX_WORKERS_ADD_RESULTS) as executor:
                futures = {
                    executor.submit(self.client.send_post, f"add_results_for_cases/{run_id}", body): body
                    for body in add_results_data_chunks
                }
                responses, error_message = self.handle_futures(
                    futures=futures,
                    action_string="add_results",
                    progress_bar=progress_bar,
                )
            if error_message:
                # When error_message is present we cannot be sure that responses contains all added items.
                # Iterate through futures to get all responses from done tasks (not cancelled)
                responses = ApiRequestHandler.retrieve_results_after_cancelling(futures)
        responses = [response.response_text for response in responses]
        results = [result for results_list in responses for result in results_list]
        report_results_w_attachments = []
        for results_data_chunk in add_results_data_chunks:
            for test_result in results_data_chunk["results"]:
                if test_result["attachments"]:
                    report_results_w_attachments.append(test_result)
        if report_results_w_attachments:
            attachments_count = 0
            for result in report_results_w_attachments:
                attachments_count += len(result["attachments"])
            self.environment.log(
                f"Uploading {attachments_count} attachments " f"for {len(report_results_w_attachments)} test results."
            )
            self.upload_attachments(report_results_w_attachments, results, run_id)
        else:
            self.environment.log(f"No attachments found to upload.")

        # Log assignment results if assignment was performed
        if user_ids:
            total_failed = getattr(self.data_provider, "_total_failed_count", assigned_count)
            if assigned_count > 0:
                self.environment.log(f"Assigning failed results: {assigned_count}/{total_failed}, Done.")
            else:
                self.environment.log(f"Assigning failed results: 0/0, Done.")

        return responses, error_message, progress_bar.n

    def handle_futures(self, futures, action_string, progress_bar) -> Tuple[list, str]:
        responses = []
        error_message = ""
        try:
            for future in as_completed(futures):
                arguments = futures[future]
                response = future.result()
                if not response.error_message:
                    responses.append(response)
                    if action_string == "add_results":
                        progress_bar.update(len(arguments["results"]))
                    else:
                        if action_string == "add_case":
                            arguments = arguments.to_dict()
                            arguments.pop("case_id")
                        if not self.response_verifier.verify_returned_data(arguments, response.response_text):
                            responses.append(response)
                            error_message = FAULT_MAPPING["data_verification_error"]
                            self.__cancel_running_futures(futures, action_string)
                            break
                        progress_bar.update(1)
                else:
                    error_message = response.error_message
                    self.environment.log(f"\nError during {action_string}. Trying to cancel scheduled tasks.")
                    self.__cancel_running_futures(futures, action_string)
                    break
            else:
                progress_bar.set_postfix_str(s="Done.")
        except KeyboardInterrupt:
            self.__cancel_running_futures(futures, action_string)
            raise KeyboardInterrupt
        return responses, error_message

    def close_run(self, run_id: int) -> Tuple[dict, str]:
        """
        Closes an existing test run and archives its tests & results.
        :run_id: run id
        :returns: Tuple with dict created resources and error string.
        """
        body = {"run_id": run_id}
        response = self.client.send_post(f"close_run/{run_id}", body)
        return response.response_text, response.error_message

    def delete_suite(self, suite_id: int) -> Tuple[dict, str]:
        """
        Delete suite given suite id
        :suite_id: suite id
        :returns: Tuple with dict created resources and error string.
        """
        response = self.client.send_post(f"delete_suite/{suite_id}", payload={})
        return response.response_text, response.error_message

    def delete_sections(self, added_sections: List[Dict]) -> Tuple[List, str]:
        """
        Delete section given add_sections response
        :suite_id: section id
        :returns: Tuple with dict created resources and error string.
        """
        responses = []
        error_message = ""
        for section in added_sections:
            response = self.client.send_post(f"delete_section/{section['section_id']}", payload={})
            if not response.error_message:
                responses.append(response.response_text)
            else:
                error_message = response.error_message
                break
        return responses, error_message

    def delete_cases(self, suite_id: int, added_cases: List[Dict]) -> Tuple[Dict, str]:
        """
        Delete cases given add_cases response
        :suite_id: section id
        :returns: Tuple with dict created resources and error string.
        """
        body = {"case_ids": [case["case_id"] for case in added_cases]}
        response = self.client.send_post(f"delete_cases/{suite_id}", payload=body)
        return response.response_text, response.error_message

    def delete_run(self, run_id) -> Tuple[dict, str]:
        """
        Delete run given add_run response
        :suite_id: section id
        :returns: Tuple with dict created resources and error string.
        """
        response = self.client.send_post(f"delete_run/{run_id}", payload={})
        return response.response_text, response.error_message

    @staticmethod
    def retrieve_results_after_cancelling(futures) -> list:
        responses = []
        for future in as_completed(futures):
            if not future.cancelled():
                response = future.result()
                if not response.error_message:
                    responses.append(response)
        return responses

    def get_user_by_email(self, email: str) -> Tuple[Union[int, None], str]:
        """
        Validates a user email and returns the user ID if valid.

        :param email: User email to validate
        :returns: Tuple with user ID (or None if not found) and error message
        """
        if not email or not email.strip():
            return None, "Email cannot be empty"

        email = email.strip()
        # Use proper URL encoding for the query parameter
        import urllib.parse

        encoded_email = urllib.parse.quote_plus(email)
        response = self.client.send_get(f"get_user_by_email&email={encoded_email}")

        if response.error_message:
            # Map TestRail's email validation error to our expected format
            if "Field :email is not a valid email address" in response.error_message:
                return None, f"User not found: {email}"
            return None, response.error_message

        if response.status_code == 200:
            try:
                user_data = response.response_text
                if isinstance(user_data, dict) and "id" in user_data:
                    return user_data["id"], ""
                else:
                    return None, f"Invalid response format for user: {email}"
            except (KeyError, TypeError):
                return None, f"Invalid response format for user: {email}"
        elif response.status_code == 400:
            # Check if the response contains the email validation error
            if (
                hasattr(response, "response_text")
                and response.response_text
                and isinstance(response.response_text, dict)
                and "Field :email is not a valid email address" in str(response.response_text.get("error", ""))
            ):
                return None, f"User not found: {email}"
            return None, f"User not found: {email}"
        else:
            # For other status codes, check if it's the email validation error
            if (
                hasattr(response, "response_text")
                and response.response_text
                and "Field :email is not a valid email address" in str(response.response_text)
            ):
                return None, f"User not found: {email}"
            return None, f"API error (status {response.status_code}) when validating user: {email}"

    def _add_case_and_update_data(self, case: TestRailCase) -> APIClientResult:
        case_body = case.to_dict()
        active_field = getattr(self, "_active_automation_id_field", None)
        if active_field == UPDATED_SYSTEM_NAME_AUTOMATION_ID and OLD_SYSTEM_NAME_AUTOMATION_ID in case_body:
            case_body[UPDATED_SYSTEM_NAME_AUTOMATION_ID] = case_body.pop(OLD_SYSTEM_NAME_AUTOMATION_ID)
        if self.environment.case_matcher != MatchersParser.AUTO and OLD_SYSTEM_NAME_AUTOMATION_ID in case_body:
            case_body.pop(OLD_SYSTEM_NAME_AUTOMATION_ID)
        response = self.client.send_post(f"add_case/{case_body.pop('section_id')}", case_body)
        if response.status_code == 200:
            case.case_id = response.response_text["id"]
            case.result.case_id = response.response_text["id"]
            case.section_id = response.response_text["section_id"]
        return response

    def __cancel_running_futures(self, futures, action_string):
        self.environment.log(f"\nAborting: {action_string}. Trying to cancel scheduled tasks.")
        for future in futures:
            future.cancel()

    def __get_all_cases(self, project_id=None, suite_id=None) -> Tuple[List[dict], str]:
        """
        Get all cases from all pages
        """
        if suite_id is None:
            return self.__get_all_entities("cases", f"get_cases/{project_id}")
        else:
            return self.__get_all_entities("cases", f"get_cases/{project_id}&suite_id={suite_id}")

    def __get_all_sections(self, project_id=None, suite_id=None) -> Tuple[List[dict], str]:
        """
        Get all sections from all pages
        """
        return self.__get_all_entities("sections", f"get_sections/{project_id}&suite_id={suite_id}")

    def __get_all_tests_in_run(self, run_id=None) -> Tuple[List[dict], str]:
        """
        Get all tests from all pages
        """
        return self.__get_all_entities("tests", f"get_tests/{run_id}")

    def __get_all_projects(self) -> Tuple[List[dict], str]:
        """
        Get all projects from all pages
        """
        return self.__get_all_entities("projects", f"get_projects")

    def __get_all_suites(self, project_id) -> Tuple[List[dict], str]:
        """
        Get all suites from all pages
        """
        return self.__get_all_entities("suites", f"get_suites/{project_id}")

    def __get_all_entities(self, entity: str, link=None, entities=[]) -> Tuple[List[Dict], str]:
        """
        Get all entities from all pages if number of entities is too big to return in single response.
        Function using next page field in API response.
        Entity examples: cases, sections
        """
        if link.startswith(self.suffix):
            link = link.replace(self.suffix, "")
        response = self.client.send_get(link)
        if not response.error_message:
            # Endpoints without pagination (legacy)
            if isinstance(response.response_text, list):
                return response.response_text, response.error_message
            # Check if response is a string (JSON parse failed)
            if isinstance(response.response_text, str):
                error_msg = FAULT_MAPPING["invalid_api_response"].format(error_details=response.response_text[:200])
                return [], error_msg
            # Endpoints with pagination
            entities = entities + response.response_text[entity]
            if response.response_text["_links"]["next"] is not None:
                next_link = response.response_text["_links"]["next"].replace("limit=0", "limit=250")
                return self.__get_all_entities(entity, link=next_link, entities=entities)
            else:
                return entities, response.error_message
        else:
            return [], response.error_message

    # Label management methods
    def add_label(self, project_id: int, title: str) -> Tuple[dict, str]:
        """
        Add a new label to the project
        :param project_id: ID of the project
        :param title: Title of the label (max 20 characters)
        :returns: Tuple with created label data and error string
        """
<<<<<<< HEAD
        # Use multipart/form-data like the working CURL command
        files = {"title": (None, title)}
        response = self.client.send_post(f"add_label/{project_id}", payload=None, files=files)
=======
        payload = {"title": title}
        response = self.client.send_post(f"add_label/{project_id}", payload=payload)
>>>>>>> fcc9df09
        return response.response_text, response.error_message

    def update_label(self, label_id: int, project_id: int, title: str) -> Tuple[dict, str]:
        """
        Update an existing label
        :param label_id: ID of the label to update
        :param project_id: ID of the project
        :param title: New title for the label (max 20 characters)
        :returns: Tuple with updated label data and error string
        """
<<<<<<< HEAD
        # Use multipart/form-data like add_label
        files = {
            "project_id": (None, str(project_id)),
            "title": (None, title),  # Field name is 'title' (no colon) for form data
        }
        response = self.client.send_post(f"update_label/{label_id}", payload=None, files=files)
=======
        payload = {"project_id": project_id, "title": title}
        response = self.client.send_post(f"update_label/{label_id}", payload=payload)
>>>>>>> fcc9df09
        return response.response_text, response.error_message

    def get_label(self, label_id: int) -> Tuple[dict, str]:
        """
        Get a specific label by ID
        :param label_id: ID of the label to retrieve
        :returns: Tuple with label data and error string
        """
        response = self.client.send_get(f"get_label/{label_id}")
        return response.response_text, response.error_message

    def get_labels(self, project_id: int, offset: int = 0, limit: int = 250) -> Tuple[dict, str]:
        """
        Get all labels for a project with pagination
        :param project_id: ID of the project
        :param offset: Offset for pagination
        :param limit: Limit for pagination
        :returns: Tuple with labels data (including pagination info) and error string
        """
        params = []
        if offset > 0:
            params.append(f"offset={offset}")
        if limit != 250:
            params.append(f"limit={limit}")

        url = f"get_labels/{project_id}"
        if params:
            url += "&" + "&".join(params)

        response = self.client.send_get(url)
        return response.response_text, response.error_message

    def delete_label(self, label_id: int) -> Tuple[bool, str]:
        """
        Delete a single label
        :param label_id: ID of the label to delete
        :returns: Tuple with success status and error string
        """
        response = self.client.send_post(f"delete_label/{label_id}")
        success = response.status_code == 200
        return success, response.error_message

    def delete_labels(self, label_ids: List[int]) -> Tuple[bool, str]:
        """
        Delete multiple labels
        :param label_ids: List of label IDs to delete
        :returns: Tuple with success status and error string
        """
<<<<<<< HEAD
        # Send as form data with JSON array format
        import json

        label_ids_json = json.dumps(label_ids)
        files = {"label_ids": (None, label_ids_json)}
        response = self.client.send_post("delete_labels", payload=None, files=files)
=======
        payload = {"label_ids": label_ids}
        response = self.client.send_post("delete_labels", payload=payload)
>>>>>>> fcc9df09
        success = response.status_code == 200
        return success, response.error_message

    def add_labels_to_cases(
        self, case_ids: List[int], title: str, project_id: int, suite_id: int = None
    ) -> Tuple[dict, str]:
        """
        Add a label to multiple test cases

        :param case_ids: List of test case IDs
        :param title: Label title (max 20 characters)
        :param project_id: Project ID for validation
        :param suite_id: Suite ID (optional)
        :returns: Tuple with response data and error string
        """
        # Initialize results structure
        results = {"successful_cases": [], "failed_cases": [], "max_labels_reached": [], "case_not_found": []}

        # Check if project is multi-suite by getting all cases without suite_id
        all_cases_no_suite, error_message = self.__get_all_cases(project_id, None)
        if error_message:
            return results, error_message

        # Check if project has multiple suites
        suite_ids = set()
        for case in all_cases_no_suite:
            if "suite_id" in case and case["suite_id"]:
                suite_ids.add(case["suite_id"])

        # If project has multiple suites and no suite_id provided, require it
        if len(suite_ids) > 1 and suite_id is None:
            return results, "This project is multisuite, suite id is required"

        # Get all cases to validate that the provided case IDs exist
        all_cases, error_message = self.__get_all_cases(project_id, suite_id)
        if error_message:
            return results, error_message

        # Create a set of existing case IDs for quick lookup
        existing_case_ids = {case["id"] for case in all_cases}

        # Validate case IDs and separate valid from invalid ones
        invalid_case_ids = [case_id for case_id in case_ids if case_id not in existing_case_ids]
        valid_case_ids = [case_id for case_id in case_ids if case_id in existing_case_ids]

        # Record invalid case IDs
        for case_id in invalid_case_ids:
            results["case_not_found"].append(case_id)

        # If no valid case IDs, return early
        if not valid_case_ids:
            return results, ""

        # Check if label exists or create it
        existing_labels, error_message = self.get_labels(project_id)
        if error_message:
            return results, error_message

        # Find existing label with the same title
        label_id = None
        for label in existing_labels.get("labels", []):
            if label.get("title") == title:
                label_id = label.get("id")
                break

        # Create label if it doesn't exist
        if label_id is None:
            label_data, error_message = self.add_label(project_id, title)
            if error_message:
                return results, error_message
            label_info = label_data.get("label", label_data)
            label_id = label_info.get("id")

        # Collect case data and validate constraints
        cases_to_update = []
        for case_id in valid_case_ids:
            # Get current case to check existing labels
            case_response = self.client.send_get(f"get_case/{case_id}")
            if case_response.status_code != 200:
                results["failed_cases"].append(
                    {"case_id": case_id, "error": f"Could not retrieve case {case_id}: {case_response.error_message}"}
                )
                continue

            case_data = case_response.response_text
            current_labels = case_data.get("labels", [])

            # Check if label already exists on this case
            if any(label.get("id") == label_id for label in current_labels):
                results["successful_cases"].append(
                    {"case_id": case_id, "message": f"Label '{title}' already exists on case {case_id}"}
                )
                continue

            # Check maximum labels limit (10)
            if len(current_labels) >= 10:
                results["max_labels_reached"].append(case_id)
                continue

            # Prepare case for update
            existing_label_ids = [label.get("id") for label in current_labels if label.get("id")]
            updated_label_ids = existing_label_ids + [label_id]
            cases_to_update.append({"case_id": case_id, "labels": updated_label_ids})

        # Update cases using appropriate endpoint
        if len(cases_to_update) == 1:
            # Single case: use update_case/{case_id}
            case_info = cases_to_update[0]
            case_update_data = {"labels": case_info["labels"]}

            update_response = self.client.send_post(f"update_case/{case_info['case_id']}", payload=case_update_data)

            if update_response.status_code == 200:
                results["successful_cases"].append(
                    {
                        "case_id": case_info["case_id"],
                        "message": f"Successfully added label '{title}' to case {case_info['case_id']}",
                    }
                )
            else:
                results["failed_cases"].append(
                    {"case_id": case_info["case_id"], "error": update_response.error_message}
                )
        elif len(cases_to_update) > 1:
            # Multiple cases: use update_cases/{suite_id}
            # Need to determine suite_id from the cases
            case_suite_id = suite_id
            if not case_suite_id:
                # Get suite_id from the first case if not provided
                first_case = all_cases[0] if all_cases else None
                case_suite_id = first_case.get("suite_id") if first_case else None

            if not case_suite_id:
                # Fall back to individual updates if no suite_id available
                for case_info in cases_to_update:
                    case_update_data = {"labels": case_info["labels"]}
                    update_response = self.client.send_post(
                        f"update_case/{case_info['case_id']}", payload=case_update_data
                    )

                    if update_response.status_code == 200:
                        results["successful_cases"].append(
                            {
                                "case_id": case_info["case_id"],
                                "message": f"Successfully added label '{title}' to case {case_info['case_id']}",
                            }
                        )
                    else:
                        results["failed_cases"].append(
                            {"case_id": case_info["case_id"], "error": update_response.error_message}
                        )
            else:
                # Batch update using update_cases/{suite_id}
                batch_update_data = {
                    "case_ids": [case_info["case_id"] for case_info in cases_to_update],
                    "labels": cases_to_update[0]["labels"],  # Assuming same labels for all cases
                }

                batch_response = self.client.send_post(f"update_cases/{case_suite_id}", payload=batch_update_data)

                if batch_response.status_code == 200:
                    for case_info in cases_to_update:
                        results["successful_cases"].append(
                            {
                                "case_id": case_info["case_id"],
                                "message": f"Successfully added label '{title}' to case {case_info['case_id']}",
                            }
                        )
                else:
                    # If batch update fails, fall back to individual updates
                    for case_info in cases_to_update:
                        case_update_data = {"labels": case_info["labels"]}
                        update_response = self.client.send_post(
                            f"update_case/{case_info['case_id']}", payload=case_update_data
                        )

                        if update_response.status_code == 200:
                            results["successful_cases"].append(
                                {
                                    "case_id": case_info["case_id"],
                                    "message": f"Successfully added label '{title}' to case {case_info['case_id']}",
                                }
                            )
                        else:
                            results["failed_cases"].append(
                                {"case_id": case_info["case_id"], "error": update_response.error_message}
                            )

        return results, ""

    def get_cases_by_label(
        self, project_id: int, suite_id: int = None, label_ids: List[int] = None, label_title: str = None
    ) -> Tuple[List[dict], str]:
        """
        Get test cases filtered by label ID or title

        :param project_id: Project ID
        :param suite_id: Suite ID (optional)
        :param label_ids: List of label IDs to filter by
        :param label_title: Label title to filter by
        :returns: Tuple with list of matching cases and error string
        """
        # Get all cases first
        all_cases, error_message = self.__get_all_cases(project_id, suite_id)
        if error_message:
            return [], error_message

        # If filtering by title, first get the label ID
        target_label_ids = label_ids or []
        if label_title and not target_label_ids:
            labels_data, error_message = self.get_labels(project_id)
            if error_message:
                return [], error_message

            for label in labels_data.get("labels", []):
                if label.get("title") == label_title:
                    target_label_ids.append(label.get("id"))

            if not target_label_ids:
                return [], ""  # No label found is a valid case with 0 results

        # Filter cases that have any of the target labels
        matching_cases = []
        for case in all_cases:
            case_labels = case.get("labels", [])
            case_label_ids = [label.get("id") for label in case_labels]

            # Check if any of the target label IDs are present in this case
            if any(label_id in case_label_ids for label_id in target_label_ids):
                matching_cases.append(case)

        return matching_cases, ""

    def add_labels_to_tests(
        self, test_ids: List[int], titles: Union[str, List[str]], project_id: int
    ) -> Tuple[dict, str]:
        """
        Add labels to multiple tests

        :param test_ids: List of test IDs
        :param titles: Label title(s) - can be a single string or list of strings (max 20 characters each)
        :param project_id: Project ID for validation
        :returns: Tuple with response data and error string
        """
        # Initialize results structure
        results = {"successful_tests": [], "failed_tests": [], "max_labels_reached": [], "test_not_found": []}

        # Normalize titles to a list
        if isinstance(titles, str):
            title_list = [titles]
        else:
            title_list = titles

        # At this point, title_list should already be validated by the CLI
        # Just ensure we have clean titles
        title_list = [title.strip() for title in title_list if title.strip()]

        if not title_list:
            return {}, "No valid labels provided"

        # Validate test IDs by getting run information for each test
        valid_test_ids = []
        for test_id in test_ids:
            # Get test information to validate it exists
            test_response = self.client.send_get(f"get_test/{test_id}")
            if test_response.status_code != 200:
                results["test_not_found"].append(test_id)
                continue

            test_data = test_response.response_text
            # Validate that the test belongs to the correct project
            run_id = test_data.get("run_id")
            if run_id:
                run_response = self.client.send_get(f"get_run/{run_id}")
                if run_response.status_code == 200:
                    run_data = run_response.response_text
                    if run_data.get("project_id") == project_id:
                        valid_test_ids.append(test_id)
                    else:
                        results["test_not_found"].append(test_id)
                else:
                    results["test_not_found"].append(test_id)
            else:
                results["test_not_found"].append(test_id)

        # If no valid test IDs, return early
        if not valid_test_ids:
            return results, ""

        # Check if labels exist or create them
        existing_labels, error_message = self.get_labels(project_id)
        if error_message:
            return results, error_message

        # Process each title to get/create label IDs
        label_ids = []
        label_id_to_title = {}  # Map label IDs to their titles
        for title in title_list:
            # Find existing label with the same title
            label_id = None
            for label in existing_labels.get("labels", []):
                if label.get("title") == title:
                    label_id = label.get("id")
                    break

            # Create label if it doesn't exist
            if label_id is None:
                label_data, error_message = self.add_label(project_id, title)
                if error_message:
                    return results, error_message
                label_info = label_data.get("label", label_data)
                label_id = label_info.get("id")

            if label_id:
                label_ids.append(label_id)
                label_id_to_title[label_id] = title

        # Collect test data and validate constraints
        tests_to_update = []
        for test_id in valid_test_ids:
            # Get current test to check existing labels
            test_response = self.client.send_get(f"get_test/{test_id}")
            if test_response.status_code != 200:
                results["failed_tests"].append(
                    {"test_id": test_id, "error": f"Could not retrieve test {test_id}: {test_response.error_message}"}
                )
                continue

            test_data = test_response.response_text
            current_labels = test_data.get("labels", [])
            current_label_ids = [label.get("id") for label in current_labels if label.get("id")]

            new_label_ids = []
            already_exists_titles = []

            for label_id in label_ids:
                if label_id not in current_label_ids:
                    new_label_ids.append(label_id)
                else:
                    if label_id in label_id_to_title:
                        already_exists_titles.append(label_id_to_title[label_id])

            if not new_label_ids:
                results["successful_tests"].append(
                    {
                        "test_id": test_id,
                        "message": f"All labels already exist on test {test_id}: {', '.join(already_exists_titles)}",
                    }
                )
                continue

            # Check maximum labels limit (10)
            if len(current_label_ids) + len(new_label_ids) > 10:
                results["max_labels_reached"].append(test_id)
                continue

            # Prepare test for update
            updated_label_ids = current_label_ids + new_label_ids

            new_label_titles = []
            for label_id in new_label_ids:
                if label_id in label_id_to_title:
                    new_label_titles.append(label_id_to_title[label_id])

            tests_to_update.append(
                {
                    "test_id": test_id,
                    "labels": updated_label_ids,
                    "new_labels": new_label_ids,
                    "new_label_titles": new_label_titles,
                }
            )

        # Update tests using appropriate endpoint
        if len(tests_to_update) == 1:
            # Single test: use update_test/{test_id}
            test_info = tests_to_update[0]
            test_update_data = {"labels": test_info["labels"]}

            update_response = self.client.send_post(f"update_test/{test_info['test_id']}", payload=test_update_data)

            if update_response.status_code == 200:
                new_label_titles = test_info.get("new_label_titles", [])
                new_label_count = len(new_label_titles)

                if new_label_count == 1:
                    message = f"Successfully added label '{new_label_titles[0]}' to test {test_info['test_id']}"
                elif new_label_count > 1:
                    message = f"Successfully added {new_label_count} labels ({', '.join(new_label_titles)}) to test {test_info['test_id']}"
                else:
                    message = f"No new labels added to test {test_info['test_id']}"

                results["successful_tests"].append({"test_id": test_info["test_id"], "message": message})
            else:
                results["failed_tests"].append(
                    {"test_id": test_info["test_id"], "error": update_response.error_message}
                )
        else:
            # Multiple tests: use individual updates to ensure each test gets its specific labels
            for test_info in tests_to_update:
                test_update_data = {"labels": test_info["labels"]}
                update_response = self.client.send_post(f"update_test/{test_info['test_id']}", payload=test_update_data)

                if update_response.status_code == 200:
                    new_label_titles = test_info.get("new_label_titles", [])
                    new_label_count = len(new_label_titles)

                    if new_label_count == 1:
                        message = f"Successfully added label '{new_label_titles[0]}' to test {test_info['test_id']}"
                    elif new_label_count > 1:
                        message = f"Successfully added {new_label_count} labels ({', '.join(new_label_titles)}) to test {test_info['test_id']}"
                    else:
                        message = f"No new labels added to test {test_info['test_id']}"

                    results["successful_tests"].append({"test_id": test_info["test_id"], "message": message})
                else:
                    results["failed_tests"].append(
                        {"test_id": test_info["test_id"], "error": update_response.error_message}
                    )

        return results, ""

    def get_tests_by_label(
        self, project_id: int, label_ids: List[int] = None, label_title: str = None, run_ids: List[int] = None
    ) -> Tuple[List[dict], str]:
        """
        Get tests filtered by label ID or title from specific runs

        :param project_id: Project ID
        :param label_ids: List of label IDs to filter by
        :param label_title: Label title to filter by
        :param run_ids: List of run IDs to filter tests from (optional, defaults to all runs)
        :returns: Tuple with list of matching tests and error string
        """
        # If filtering by title, first get the label ID
        target_label_ids = label_ids or []
        if label_title and not target_label_ids:
            labels_data, error_message = self.get_labels(project_id)
            if error_message:
                return [], error_message

            for label in labels_data.get("labels", []):
                if label.get("title") == label_title:
                    target_label_ids.append(label.get("id"))

            if not target_label_ids:
                return [], ""  # No label found is a valid case with 0 results

        # Get runs for the project (either all runs or specific run IDs)
        if run_ids:
            # Use specific run IDs - validate they exist by getting run details
            runs = []
            for run_id in run_ids:
                run_response = self.client.send_get(f"get_run/{run_id}")
                if run_response.status_code == 200:
                    runs.append(run_response.response_text)
                else:
                    return [], f"Run ID {run_id} not found or inaccessible"
        else:
            # Get all runs for the project
            runs_response = self.client.send_get(f"get_runs/{project_id}")
            if runs_response.status_code != 200:
                return [], runs_response.error_message

            runs_data = runs_response.response_text
            runs = runs_data.get("runs", []) if isinstance(runs_data, dict) else runs_data

        # Collect all tests from all runs
        matching_tests = []
        for run in runs:
            run_id = run.get("id")
            if not run_id:
                continue

            # Get tests for this run
            tests_response = self.client.send_get(f"get_tests/{run_id}")
            if tests_response.status_code != 200:
                continue  # Skip this run if we can't get tests

            tests_data = tests_response.response_text
            tests = tests_data.get("tests", []) if isinstance(tests_data, dict) else tests_data

            # Filter tests that have any of the target labels
            for test in tests:
                test_labels = test.get("labels", [])
                test_label_ids = [label.get("id") for label in test_labels]

                # Check if any of the target label IDs are present in this test
                if any(label_id in test_label_ids for label_id in target_label_ids):
                    matching_tests.append(test)

        return matching_tests, ""

    def get_test_labels(self, test_ids: List[int]) -> Tuple[List[dict], str]:
        """
        Get labels for specific tests

        :param test_ids: List of test IDs to get labels for
        :returns: Tuple with list of test label information and error string
        """
        results = []

        for test_id in test_ids:
            # Get test information
            test_response = self.client.send_get(f"get_test/{test_id}")
            if test_response.status_code != 200:
                results.append({"test_id": test_id, "error": f"Test {test_id} not found or inaccessible", "labels": []})
                continue

            test_data = test_response.response_text
            test_labels = test_data.get("labels", [])

            results.append(
                {
                    "test_id": test_id,
                    "title": test_data.get("title", "Unknown"),
                    "status_id": test_data.get("status_id"),
                    "labels": test_labels,
                    "error": None,
                }
            )

        return results, ""

    # Test case reference management methods
    def add_case_references(self, case_id: int, references: List[str]) -> Tuple[bool, str]:
        """
        Add references to a test case
        :param case_id: ID of the test case
        :param references: List of references to add
        :returns: Tuple with success status and error string
        """
        # First get the current test case to retrieve existing references
        case_response = self.client.send_get(f"get_case/{case_id}")
        if case_response.status_code != 200:
            return False, f"Failed to retrieve test case {case_id}: {case_response.error_message}"

        case_data = case_response.response_text
        existing_refs = case_data.get("refs", "") or ""

        # Parse existing references
        existing_ref_list = []
        if existing_refs:
            existing_ref_list = [ref.strip() for ref in existing_refs.split(",") if ref.strip()]

        # Deduplicate input references while preserving order
        deduplicated_input = []
        seen = set()
        for ref in references:
            ref_clean = ref.strip()
            if ref_clean and ref_clean not in seen:
                deduplicated_input.append(ref_clean)
                seen.add(ref_clean)

        # Add new references (avoid duplicates with existing)
        all_refs = existing_ref_list.copy()
        for ref in deduplicated_input:
            if ref not in all_refs:
                all_refs.append(ref)

        # Join all references
        new_refs_string = ",".join(all_refs)

        # Validate total character limit
        if len(new_refs_string) > 2000:
            return False, f"Total references length ({len(new_refs_string)} characters) exceeds 2000 character limit"

        # Update the test case with new references
        update_data = {"refs": new_refs_string}
        update_response = self.client.send_post(f"update_case/{case_id}", update_data)

        if update_response.status_code == 200:
            return True, ""
        else:
            return False, update_response.error_message

    def update_case_references(self, case_id: int, references: List[str]) -> Tuple[bool, str]:
        """
        Update references on a test case by replacing existing ones
        :param case_id: ID of the test case
        :param references: List of references to replace existing ones
        :returns: Tuple with success status and error string
        """
        # Deduplicate input references while preserving order
        deduplicated_refs = []
        seen = set()
        for ref in references:
            ref_clean = ref.strip()
            if ref_clean and ref_clean not in seen:
                deduplicated_refs.append(ref_clean)
                seen.add(ref_clean)

        # Join references
        new_refs_string = ",".join(deduplicated_refs)

        # Validate total character limit
        if len(new_refs_string) > 2000:
            return False, f"Total references length ({len(new_refs_string)} characters) exceeds 2000 character limit"

        # Update the test case with new references
        update_data = {"refs": new_refs_string}
        update_response = self.client.send_post(f"update_case/{case_id}", update_data)

        if update_response.status_code == 200:
            return True, ""
        else:
            return False, update_response.error_message

    def delete_case_references(self, case_id: int, specific_references: List[str] = None) -> Tuple[bool, str]:
        """
        Delete all or specific references from a test case
        :param case_id: ID of the test case
        :param specific_references: List of specific references to delete (None to delete all)
        :returns: Tuple with success status and error string
        """
        if specific_references is None:
            # Delete all references by setting refs to empty string
            update_data = {"refs": ""}
        else:
            # First get the current test case to retrieve existing references
            case_response = self.client.send_get(f"get_case/{case_id}")
            if case_response.status_code != 200:
                return False, f"Failed to retrieve test case {case_id}: {case_response.error_message}"

            case_data = case_response.response_text
            existing_refs = case_data.get("refs", "") or ""

            if not existing_refs:
                # No references to delete
                return True, ""

            # Parse existing references
            existing_ref_list = [ref.strip() for ref in existing_refs.split(",") if ref.strip()]

            # Deduplicate input references for efficient processing
            refs_to_delete = set(ref.strip() for ref in specific_references if ref.strip())

            # Remove specific references
            remaining_refs = [ref for ref in existing_ref_list if ref not in refs_to_delete]

            # Join remaining references
            new_refs_string = ",".join(remaining_refs)
            update_data = {"refs": new_refs_string}

        # Update the test case
        update_response = self.client.send_post(f"update_case/{case_id}", update_data)

        if update_response.status_code == 200:
            return True, ""
        else:
            return False, update_response.error_message<|MERGE_RESOLUTION|>--- conflicted
+++ resolved
@@ -1040,14 +1040,8 @@
         :param title: Title of the label (max 20 characters)
         :returns: Tuple with created label data and error string
         """
-<<<<<<< HEAD
-        # Use multipart/form-data like the working CURL command
-        files = {"title": (None, title)}
-        response = self.client.send_post(f"add_label/{project_id}", payload=None, files=files)
-=======
         payload = {"title": title}
         response = self.client.send_post(f"add_label/{project_id}", payload=payload)
->>>>>>> fcc9df09
         return response.response_text, response.error_message
 
     def update_label(self, label_id: int, project_id: int, title: str) -> Tuple[dict, str]:
@@ -1058,17 +1052,8 @@
         :param title: New title for the label (max 20 characters)
         :returns: Tuple with updated label data and error string
         """
-<<<<<<< HEAD
-        # Use multipart/form-data like add_label
-        files = {
-            "project_id": (None, str(project_id)),
-            "title": (None, title),  # Field name is 'title' (no colon) for form data
-        }
-        response = self.client.send_post(f"update_label/{label_id}", payload=None, files=files)
-=======
         payload = {"project_id": project_id, "title": title}
         response = self.client.send_post(f"update_label/{label_id}", payload=payload)
->>>>>>> fcc9df09
         return response.response_text, response.error_message
 
     def get_label(self, label_id: int) -> Tuple[dict, str]:
@@ -1117,17 +1102,8 @@
         :param label_ids: List of label IDs to delete
         :returns: Tuple with success status and error string
         """
-<<<<<<< HEAD
-        # Send as form data with JSON array format
-        import json
-
-        label_ids_json = json.dumps(label_ids)
-        files = {"label_ids": (None, label_ids_json)}
-        response = self.client.send_post("delete_labels", payload=None, files=files)
-=======
         payload = {"label_ids": label_ids}
         response = self.client.send_post("delete_labels", payload=payload)
->>>>>>> fcc9df09
         success = response.status_code == 200
         return success, response.error_message
 
