import trcli

FAULT_MAPPING = dict(
    missing_file="Please provide a valid path to your results file with the -f argument.",
    missing_host="Please provide a TestRail server address with the -h argument.",
    missing_project="Please specify the project name using the --project argument.",
    missing_title="Please give your Test Run a title using the --title argument.",
    missing_username="Please provide a valid TestRail username using the -u argument.",
<<<<<<< HEAD
    missing_password_and_key="Please provide either a password using the -p "
    "argument or an API key using the -k argument.",
    no_response_from_host="Your upload to TestRail did not receive a successful response from your TestRail Instance. "
    "Please check your settings and try again.",
    connection_error="Upload to TestRail failed due to a network error. Please make sure you have a "
    "valid network connection then try again.",
    host_issues="Please provide a valid TestRail server address.",
=======
    missing_password_and_key="Please provide either a password using the -p"
    " argument or an API key using the -k argument.",
    yaml_file_parse_issue="Error occurred while parsing yaml file ({file_path}).\nMake sure that structure of a file is correct.",
    file_open_issue="Error occurred while opening the file ({file_path}).\nMake sure that the file exists or the path is correct.",
>>>>>>> 22a130a0
)

TOOL_VERSION_AND_USAGE = f"""TestRail Connect v{trcli.__version__}
Copyright 2021 Gurock Software GmbH - www.gurock.com
Supported and loaded modules:
    - junit: JUnit XML Files (& Similar)"""

MISSING_COMMAND_SLOGAN = """Usage: trcli [OPTIONS] COMMAND [ARGS]...\nTry 'trcli --help' for help.
\nError: Missing command."""<|MERGE_RESOLUTION|>--- conflicted
+++ resolved
@@ -6,7 +6,6 @@
     missing_project="Please specify the project name using the --project argument.",
     missing_title="Please give your Test Run a title using the --title argument.",
     missing_username="Please provide a valid TestRail username using the -u argument.",
-<<<<<<< HEAD
     missing_password_and_key="Please provide either a password using the -p "
     "argument or an API key using the -k argument.",
     no_response_from_host="Your upload to TestRail did not receive a successful response from your TestRail Instance. "
@@ -14,12 +13,8 @@
     connection_error="Upload to TestRail failed due to a network error. Please make sure you have a "
     "valid network connection then try again.",
     host_issues="Please provide a valid TestRail server address.",
-=======
-    missing_password_and_key="Please provide either a password using the -p"
-    " argument or an API key using the -k argument.",
     yaml_file_parse_issue="Error occurred while parsing yaml file ({file_path}).\nMake sure that structure of a file is correct.",
     file_open_issue="Error occurred while opening the file ({file_path}).\nMake sure that the file exists or the path is correct.",
->>>>>>> 22a130a0
 )
 
 TOOL_VERSION_AND_USAGE = f"""TestRail Connect v{trcli.__version__}
