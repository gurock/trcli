--- conflicted
+++ resolved
@@ -68,12 +68,9 @@
     "Please verify your TestRail host URL (-h) is correct and points to a valid TestRail instance. "
     "Response preview: {response_preview}",
     invalid_api_response="Invalid response from TestRail API: {error_details}",
-<<<<<<< HEAD
-=======
     attachment_upload_failed="Failed to upload attachment '{file_path}' for case {case_id}: {error_message}",
     attachment_too_large="Failed to upload attachment '{file_name}' for case {case_id}: "
     "File size exceeds TestRail's maximum limit of 250 MB. Please reduce the file size or exclude this attachment.",
->>>>>>> 0f3670f0
 )
 
 COMMAND_FAULT_MAPPING = dict(
